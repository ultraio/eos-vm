language: cpp
git:
  depth: false
cache:
  ccache: true
  directories: $HOME/Library/Caches/Homebrew
matrix:
  include:
<<<<<<< HEAD
  - os: linux
    dist: xenial
    services: docker
    env:
      - IMAGE_TAG='ubuntu-16.04'
  - os: osx
    osx_image: xcode10.2
    addons:
      homebrew:
        update: true
        packages:
          - boost@1.70
          - ccache
script:
- "./.cicd/travis-build.sh"
=======
    - os: linux
      dist: xenial
      services: docker
      env:
        - IMAGE_TAG='amazonlinux-2'
    - os: linux
      dist: xenial
      services: docker
      env:
        - IMAGE_TAG='centos-7.6'
    - os: linux
      dist: xenial
      services: docker
      env:
        - IMAGE_TAG='ubuntu-16.04'
    - os: linux
      dist: xenial
      services: docker
      env:
        - IMAGE_TAG='ubuntu-18.04'
script: "./.cicd/travis-build.sh"
>>>>>>> 8189b573
notifications:
  webhooks:
    secure: n0VHgAzeIqcnitJBX+UMdrnbUZQ3Nh/CvVj2I4E5FhjoolzM0pRmnPQ4h6BQ/QwTdGPh1AbitDDDGRCSGtZH2erp9OFv+gePZyaRN/+h0Q3Ak8hwfqr7UoEUcJuPFA6S42TduCs6Kn+1XnL5g2OZYAmlS9+H7MvjUqFloa0YL/F8RJ4rvXVtMsHbC6bKXSBwVROU8G4rq8zNnNShL91i5xakhywfLkhgmRM/xuL4I+7+5LXJwOvnQMQnyL55NdREmvvwJqjHNBPvjTe1Rm2xQpC5+gxW2ZaqtjuulwY/IJgWWhUlJhrZTiBpf6v3camqdFxAjA+7fGDiZNXGe4xgZuEojj++2oM6orGhGc58Pr015lxGgcLF7d7+sqINCEnTVtleSC7czsnkcpONVOyi9BW2Gyxjaf2EN09/XH3QzH093WkOeEhREwMUo7Xa2ugu/svnqp890FTgGftUY0dJkOP8v3y+sU9DQ9/CwcsRIzFBfoZFOL0OySM9+nH4Ervkf5z8n1ikGHjE6xv63P1nV7SmrTjnIGgJ60xYFtPgV0ELBmy4cbVF86Jcr8KrTPhna3wgXX80g8UOgZlVIUOErvhJWxThW6wz2PO07QU5Y+caz0zrL2c7AuXXn5BQjtMPBSIomOybgFyrP0Yf6qKBXTV4Y3qEpiYa/PkZvxUsT6U=<|MERGE_RESOLUTION|>--- conflicted
+++ resolved
@@ -6,23 +6,6 @@
   directories: $HOME/Library/Caches/Homebrew
 matrix:
   include:
-<<<<<<< HEAD
-  - os: linux
-    dist: xenial
-    services: docker
-    env:
-      - IMAGE_TAG='ubuntu-16.04'
-  - os: osx
-    osx_image: xcode10.2
-    addons:
-      homebrew:
-        update: true
-        packages:
-          - boost@1.70
-          - ccache
-script:
-- "./.cicd/travis-build.sh"
-=======
     - os: linux
       dist: xenial
       services: docker
@@ -43,8 +26,15 @@
       services: docker
       env:
         - IMAGE_TAG='ubuntu-18.04'
+    - os: osx
+      osx_image: xcode10.2
+      addons:
+        homebrew:
+          update: true
+          packages:
+            - boost@1.70
+            - ccache
 script: "./.cicd/travis-build.sh"
->>>>>>> 8189b573
 notifications:
   webhooks:
     secure: n0VHgAzeIqcnitJBX+UMdrnbUZQ3Nh/CvVj2I4E5FhjoolzM0pRmnPQ4h6BQ/QwTdGPh1AbitDDDGRCSGtZH2erp9OFv+gePZyaRN/+h0Q3Ak8hwfqr7UoEUcJuPFA6S42TduCs6Kn+1XnL5g2OZYAmlS9+H7MvjUqFloa0YL/F8RJ4rvXVtMsHbC6bKXSBwVROU8G4rq8zNnNShL91i5xakhywfLkhgmRM/xuL4I+7+5LXJwOvnQMQnyL55NdREmvvwJqjHNBPvjTe1Rm2xQpC5+gxW2ZaqtjuulwY/IJgWWhUlJhrZTiBpf6v3camqdFxAjA+7fGDiZNXGe4xgZuEojj++2oM6orGhGc58Pr015lxGgcLF7d7+sqINCEnTVtleSC7czsnkcpONVOyi9BW2Gyxjaf2EN09/XH3QzH093WkOeEhREwMUo7Xa2ugu/svnqp890FTgGftUY0dJkOP8v3y+sU9DQ9/CwcsRIzFBfoZFOL0OySM9+nH4Ervkf5z8n1ikGHjE6xv63P1nV7SmrTjnIGgJ60xYFtPgV0ELBmy4cbVF86Jcr8KrTPhna3wgXX80g8UOgZlVIUOErvhJWxThW6wz2PO07QU5Y+caz0zrL2c7AuXXn5BQjtMPBSIomOybgFyrP0Yf6qKBXTV4Y3qEpiYa/PkZvxUsT6U=