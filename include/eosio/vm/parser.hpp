--- conflicted
+++ resolved
@@ -468,20 +468,13 @@
          // parse the local entries
          for (size_t i = 0; i < local_cnt; i++) {
             auto count = parse_varuint32(code);
-<<<<<<< HEAD
-            locals.at(i).count = count;
-            EOS_VM_ASSERT(*code == types::i32 || *code == types::i64 || *code == types::f32 || *code == types::f64,
-                          wasm_parse_exception, "invalid local type");
-            local_checker.on_local(_options, *code, count);
-            locals.at(i).type  = *code++;
-=======
             auto type = *code++;
             if (count == 0) type = types::i32;
             EOS_VM_ASSERT(type == types::i32 || type == types::i64 || type == types::f32 || type == types::f64,
                           wasm_parse_exception, "invalid local type");
+            local_checker.on_local(_options, *code, count);
             locals.at(i).count = count;
             locals.at(i).type  = type;
->>>>>>> 4b2c2e76
          }
          fb.locals = std::move(locals);
 
