#pragma once

#include <eosio/vm/constants.hpp>
#include <eosio/vm/outcome.hpp>
#include <eosio/vm/sections.hpp>
#include <eosio/vm/types.hpp>
#include <eosio/vm/utils.hpp>
#include <eosio/vm/vector.hpp>

#include <set>
#include <stack>
#include <vector>

namespace eosio { namespace vm {
   class binary_parser {
    public:
      binary_parser(growable_allocator& alloc) : _allocator(alloc) {}

      template <typename T>
      using vec = guarded_vector<T>;

      static inline uint8_t parse_varuint1(wasm_code_ptr& code) { return varuint<1>(code).to(); }

      static inline uint8_t parse_varuint7(wasm_code_ptr& code) { return varuint<7>(code).to(); }

      static inline uint32_t parse_varuint32(wasm_code_ptr& code) { return varuint<32>(code).to(); }

      static inline int8_t parse_varint7(wasm_code_ptr& code) { return varint<7>(code).to(); }

      static inline int32_t parse_varint32(wasm_code_ptr& code) { return varint<32>(code).to(); }

      static inline int64_t parse_varint64(wasm_code_ptr& code) { return varint<64>(code).to(); }

      inline module& parse_module(wasm_code& code, module& mod) {
         wasm_code_ptr cp(code.data(), 0);
         parse_module(cp, code.size(), mod);
         return mod;
      }

      inline module& parse_module2(wasm_code_ptr& code_ptr, size_t sz, module& mod) {
         parse_module(code_ptr, sz, mod);
         return mod;
      }

      void parse_module(wasm_code_ptr& code_ptr, size_t sz, module& mod) {
         _mod = &mod;
         EOS_WB_ASSERT(parse_magic(code_ptr) == constants::magic, wasm_parse_exception, "magic number did not match");
         EOS_WB_ASSERT(parse_version(code_ptr) == constants::version, wasm_parse_exception,
                       "version number did not match");
         for (int i = 0; i < section_id::num_of_elems; i++) {
            if (code_ptr.offset() == sz)
               return;
            code_ptr.add_bounds(constants::id_size);
            auto id = parse_section_id(code_ptr);
            code_ptr.add_bounds(constants::varuint32_size);
            auto len = parse_section_payload_len(code_ptr);
            code_ptr.fit_bounds(len);

            switch (id) {
               case section_id::custom_section: code_ptr += len; break;
               case section_id::type_section: parse_section<section_id::type_section>(code_ptr, mod.types); break;
               case section_id::import_section: parse_section<section_id::import_section>(code_ptr, mod.imports); break;
               case section_id::function_section:
                  parse_section<section_id::function_section>(code_ptr, mod.functions);
                  break;
               case section_id::table_section: parse_section<section_id::table_section>(code_ptr, mod.tables); break;
               case section_id::memory_section:
                  parse_section<section_id::memory_section>(code_ptr, mod.memories);
                  break;
               case section_id::global_section: parse_section<section_id::global_section>(code_ptr, mod.globals); break;
               case section_id::export_section: parse_section<section_id::export_section>(code_ptr, mod.exports); break;
               case section_id::start_section: parse_section<section_id::start_section>(code_ptr, mod.start); break;
               case section_id::element_section:
                  parse_section<section_id::element_section>(code_ptr, mod.elements);
                  break;
               case section_id::code_section: parse_section<section_id::code_section>(code_ptr, mod.code); break;
               case section_id::data_section: parse_section<section_id::data_section>(code_ptr, mod.data); break;
               default: EOS_WB_ASSERT(false, wasm_parse_exception, "error invalid section id");
            }
         }
      }

      inline uint32_t parse_magic(wasm_code_ptr& code) {
         code.add_bounds(constants::magic_size);
         const auto magic = *((uint32_t*)code.raw());
         code += sizeof(uint32_t);
         return magic;
      }
      inline uint32_t parse_version(wasm_code_ptr& code) {
         code.add_bounds(constants::version_size);
         const auto version = *((uint32_t*)code.raw());
         code += sizeof(uint32_t);
         return version;
      }
      inline uint8_t  parse_section_id(wasm_code_ptr& code) { return *code++; }
      inline uint32_t parse_section_payload_len(wasm_code_ptr& code) { return parse_varuint32(code); }

      void parse_import_entry(wasm_code_ptr& code, import_entry& entry) {
         auto len         = parse_varuint32(code);
         entry.module_str = decltype(entry.module_str){ _allocator, len };
         entry.module_str.copy(code.raw(), len);
         code += len;
         len             = parse_varuint32(code);
         entry.field_str = decltype(entry.field_str){ _allocator, len };
         entry.field_str.copy(code.raw(), len);
         code += len;
         entry.kind = (external_kind)(*code++);
         auto type  = parse_varuint32(code);
         switch ((uint8_t)entry.kind) {
            case external_kind::Function: entry.type.func_t = type; break;
            default: EOS_WB_ASSERT(false, wasm_unsupported_import_exception, "only function imports are supported");
         }
      }

      void parse_table_type(wasm_code_ptr& code, table_type& tt) {
         tt.element_type   = *code++;
         tt.limits.flags   = *code++;
         tt.limits.initial = parse_varuint32(code);
         if (tt.limits.flags) {
            tt.limits.maximum = parse_varuint32(code);
            tt.table          = decltype(tt.table){ _allocator, tt.limits.maximum };
            for (int i = 0; i < tt.limits.maximum; i++) tt.table[i] = std::numeric_limits<uint32_t>::max();
         } else {
            tt.table = decltype(tt.table){ _allocator, tt.limits.initial };
            for (int i = 0; i < tt.limits.initial; i++) tt.table[i] = std::numeric_limits<uint32_t>::max();
         }
      }

      void parse_global_variable(wasm_code_ptr& code, global_variable& gv) {
         uint8_t ct           = *code++;
         gv.type.content_type = ct;
         EOS_WB_ASSERT(ct == types::i32 || ct == types::i64 || ct == types::f32 || ct == types::f64,
                       wasm_parse_exception, "invalid global content type");

         gv.type.mutability = *code++;
         parse_init_expr(code, gv.init);
      }

      void parse_memory_type(wasm_code_ptr& code, memory_type& mt) {
         mt.limits.flags   = *code++;
         mt.limits.initial = parse_varuint32(code);
         if (mt.limits.flags) {
            mt.limits.maximum = parse_varuint32(code);
         }
      }

      void parse_export_entry(wasm_code_ptr& code, export_entry& entry) {
         auto len        = parse_varuint32(code);
         entry.field_str = decltype(entry.field_str){ _allocator, len };
         entry.field_str.copy(code.raw(), len);
         code += len;
         entry.kind  = (external_kind)(*code++);
         entry.index = parse_varuint32(code);
	 if (entry.kind == external_kind::Function) {
             _export_indices.insert(entry.index);
	 }
      }

      void parse_func_type(wasm_code_ptr& code, func_type& ft) {
         ft.form                              = *code++;
         decltype(ft.param_types) param_types = { _allocator, parse_varuint32(code) };
         for (size_t i = 0; i < param_types.size(); i++) {
            uint8_t pt        = *code++;
            param_types.at(i) = pt;
            EOS_WB_ASSERT(pt == types::i32 || pt == types::i64 || pt == types::f32 || pt == types::f64,
                          wasm_parse_exception, "invalid function param type");
         }
         ft.param_types  = std::move(param_types);
         ft.return_count = *code++;
         EOS_WB_ASSERT(ft.return_count < 2, wasm_parse_exception, "invalid function return count");
         if (ft.return_count > 0)
            ft.return_type = *code++;
      }

      void parse_elem_segment(wasm_code_ptr& code, elem_segment& es) {
         table_type* tt = nullptr;
         for (int i = 0; i < _mod->tables.size(); i++) {
            if (_mod->tables[i].element_type == types::anyfunc)
               tt = &(_mod->tables[i]);
         }
         EOS_WB_ASSERT(tt != nullptr, wasm_parse_exception, "table not declared");
         es.index = parse_varuint32(code);
         EOS_WB_ASSERT(es.index == 0, wasm_parse_exception, "only table index of 0 is supported");
         parse_init_expr(code, es.offset);
         uint32_t           size  = parse_varuint32(code);
         decltype(es.elems) elems = { _allocator, size };
         for (uint32_t i = 0; i < size; i++) {
            uint32_t index                     = parse_varuint32(code);
            tt->table[es.offset.value.i32 + i] = index;
            elems.at(i)                        = index;
         }
         es.elems = std::move(elems);
      }

      void parse_init_expr(wasm_code_ptr& code, init_expr& ie) {
         ie.opcode = *code++;
         switch (ie.opcode) {
            case opcodes::i32_const: ie.value.i32 = parse_varint32(code); break;
            case opcodes::i64_const: ie.value.i64 = parse_varint64(code); break;
            case opcodes::f32_const:
               ie.value.i32 = *code.raw();
               code += sizeof(uint32_t);
               break;
            case opcodes::f64_const:
               ie.value.i64 = *code.raw();
               code += sizeof(uint64_t);
               break;
            default:
               EOS_WB_ASSERT(false, wasm_parse_exception,
                             "initializer expression can only acception i32.const, i64.const, f32.const and f64.const");
         }
         EOS_WB_ASSERT((*code++) == opcodes::end, wasm_parse_exception, "no end op found");
      }

      void parse_function_body(wasm_code_ptr& code, function_body& fb, std::size_t idx) {
         const auto&         fn_type   = _mod->types.at(_mod->functions.at(idx));

         const auto&         body_size = parse_varuint32(code);
         const auto&         before    = code.offset();
         const auto&         local_cnt = parse_varuint32(code);
         _current_function_index++;
         decltype(fb.locals) locals    = { _allocator, local_cnt };
         // parse the local entries
         for (size_t i = 0; i < local_cnt; i++) {
            locals.at(i).count = parse_varuint32(code);
            locals.at(i).type  = *code++;
         }
         fb.locals = std::move(locals);

         // -1 is 'end' 0xb byte and one extra slot for an exiting instruction to be held during execution, this is used to drive the pc past normal execution
         size_t            bytes = (body_size - (code.offset() - before));
         decltype(fb.code) _code = { _allocator, bytes };
         wasm_code_ptr     fb_code(code.raw(), bytes);
         parse_function_body_code(fb_code, bytes, _code, fn_type);
         code += bytes - 1;
         EOS_WB_ASSERT(*code++ == 0x0B, wasm_parse_exception, "failed parsing function body, expected 'end'");
         _code[_code.size() - 1] = fend_t{};
         fb.code                 = std::move(_code);
      }

      // The control stack holds either address of the target of the
      // label (for backward jumps) or a list of instructions to be
      // updated (for forward jumps).
      //
      // Inside an if: The first element refers to the `if` and should
      // jump to `else`.  The remaining elements should branch to `end`
      struct pc_element_t {
         uint32_t operand_depth;
         uint32_t expected_result;
         bool is_unreachable;
         std::variant<uint32_t, std::vector<uint32_t*>> relocations;
      };

      void parse_function_body_code(wasm_code_ptr& code, size_t bounds, guarded_vector<opcode>& fb, const func_type& ft) {
         size_t op_index       = 0;

         // Initialize the control stack with the current function as the sole element
         uint32_t operand_depth = 0;
         std::vector<pc_element_t> pc_stack{{
               operand_depth,
               ft.return_count?ft.return_type:static_cast<uint32_t>(types::pseudo),
               false,
               std::vector<uint32_t*>{}}};

         // writes the continuation of a label to address.  If the continuation
         // is not yet available, address will be recorded in the relocations
         // list for label.
         //
         // Also writes the number of operands that need to be popped to
         // operand_depth_change.  If the label has a return value it will
         // be counted in this, and the high bit will be set to signal
         // its presence.
         auto handle_branch_target = [&](uint32_t label, uint32_t* address, uint32_t* operand_depth_change) {
            EOS_WB_ASSERT(label < pc_stack.size(), wasm_parse_exception, "invalid label");
            pc_element_t& branch_target = pc_stack[pc_stack.size() - label - 1];
            uint32_t original_operand_depth = branch_target.operand_depth;
            uint32_t target = 0xDEADBEEF;
            uint32_t current_operand_depth = operand_depth;
            if(branch_target.expected_result != types::pseudo) {
               // FIXME: Reusing the high bit imposes an additional constraint
               // on the maximum depth of the operand stack.  This isn't an
               // actual problem right now, because the stack is hard-coded
               // to 8192 elements, but it would be better to avoid spreading
               // this assumption around the code.
               original_operand_depth |= 0x80000000;
            }
            std::visit(overloaded{ [&](uint32_t target) { *address = target; },
                                   [&](std::vector<uint32_t*>& relocations) { relocations.push_back(address); } },
               branch_target.relocations);
            *operand_depth_change = operand_depth - original_operand_depth;
         };
         
         auto parse_br_table = [&](wasm_code_ptr& code, br_table_t& bt) {
            size_t                   table_size = parse_varuint32(code);
            guarded_vector<br_table_t::elem_t> br_tab{ _allocator, table_size + 1 };
            for (size_t i = 0; i < table_size + 1; i++) {
               auto& elem = br_tab.at(i);
               handle_branch_target(parse_varuint32(code), &elem.pc, &elem.stack_pop);
            }
            bt.table          = br_tab.raw();
            bt.size           = table_size;
         };

         // appends an instruction to fb and returns a reference to it.
         auto append_instr = [&](auto&& instr) -> decltype(auto) {
            fb[op_index] = instr;
            return fb[op_index++].get<std::decay_t<decltype(instr)>>();
         };


         // Unconditional branches effectively make the state of the
         // stack unconstrained.  FIXME: Note that the unreachable instructions
         // still need to be validated, for consistency, which this impementation
         // fails to do.  Also, note that this variable is strictly for validation
         // purposes, and nested unreachable control structures have this reset
         // to "reachable," since their bodies get validated normally.
         bool is_in_unreachable = false;
         auto start_unreachable = [&]() {
            // We need enough room to push/pop any number of operands.
            operand_depth = 0x80000000;
            is_in_unreachable = true;
         };
         auto is_unreachable = [&]() -> bool {
            return is_in_unreachable;
         };
         auto start_reachable = [&]() { is_in_unreachable = false; };

         // Handles branches to the end of the scope and pops the pc_stack
         auto exit_scope = [&]() {
            if (pc_stack.size()) { // There must be at least one element
               if(auto* relocations = std::get_if<std::vector<uint32_t*>>(&pc_stack.back().relocations)) {
                  for(uint32_t* branch_op : *relocations) {
                     *branch_op = op_index;
                  }
               }
               unsigned expected_operand_depth = pc_stack.back().operand_depth;
               if (pc_stack.back().expected_result != types::pseudo) {
                  ++expected_operand_depth;
               }
               if (!is_unreachable())
                  EOS_WB_ASSERT(operand_depth == expected_operand_depth, wasm_parse_exception, "incorrect stack depth at end");
               operand_depth = expected_operand_depth;
               is_in_unreachable = pc_stack.back().is_unreachable;
               pc_stack.pop_back();
            } else {
               throw wasm_invalid_element{ "unexpected end instruction" };
            }
         };

         // Tracks the operand stack
         auto push_operand = [&](/* uint8_t type */) {
             EOS_WB_ASSERT(operand_depth < 0xFFFFFFFF, wasm_parse_exception, "Wasm stack overflow.");
             ++operand_depth;
         };
         auto pop_operand = [&]() {
            EOS_WB_ASSERT(operand_depth > 0, wasm_parse_exception, "Not enough items on the stack.");
            --operand_depth;
         };
         auto pop_operands = [&](uint32_t num_to_pop) {
            EOS_WB_ASSERT(operand_depth >= num_to_pop, wasm_parse_exception, "Not enough items on the stack.");
            operand_depth -= num_to_pop;
         };

         while (code.offset() < bounds) {
            EOS_WB_ASSERT(pc_stack.size() <= constants::max_nested_structures, wasm_parse_exception,
                          "nested structures validation failure");
            switch (*code++) {
               case opcodes::unreachable: fb[op_index++] = unreachable_t{}; start_unreachable(); break;
               case opcodes::nop: fb[op_index++] = nop_t{}; break;
               case opcodes::end: {
                  exit_scope();
                  break;
               }
               case opcodes::return_: {
<<<<<<< HEAD
                  fb[op_index] = return__t{}; 
                  start_unreachable(); 
                  op_index++;
               } break;
=======
                  uint32_t label = pc_stack.size() - 1;
                  return__t& instr = append_instr(return__t{});
                  handle_branch_target(label, &instr.pc, &instr.data);
                  start_unreachable();
	       } break;
>>>>>>> ae658a8d
               case opcodes::block: {
                  uint32_t expected_result = *code++;
                  pc_stack.push_back({operand_depth, expected_result, is_in_unreachable, std::vector<uint32_t*>{}});
                  start_reachable();
               } break;
               case opcodes::loop: {
                  uint32_t expected_result = *code++;
                  pc_stack.push_back({operand_depth, expected_result, is_in_unreachable, op_index});
                  start_reachable();
               } break;
               case opcodes::if_: {
                  uint32_t expected_result = *code++;
                  if__t& instr = append_instr(if__t{});
                  pop_operand();
                  pc_stack.push_back({operand_depth, expected_result, is_in_unreachable, std::vector{&instr.pc}});
                  start_reachable();
               } break;
               case opcodes::else_: {
                  auto& old_index = pc_stack.back();
                  auto& relocations = std::get<std::vector<uint32_t*>>(old_index.relocations);
                  uint32_t* _if_pc      = relocations[0];
                  // reset the operand stack to the same state as the if
                  if (!is_unreachable()) {
                     EOS_WB_ASSERT((old_index.expected_result != types::pseudo) + old_index.operand_depth == operand_depth,
                                   wasm_parse_exception, "Malformed if body");
                  }
                  operand_depth = old_index.operand_depth;
                  start_reachable();
                  // Overwrite the branch from the `if` with the `else`.
                  // We're left with a normal relocation list where everything
                  // branches to the corresponding `end`
                  auto& else_ = append_instr(else__t{});
                  relocations[0] = &else_.pc;
                  // The branch from the if skips just past the else
                  *_if_pc = op_index;
                  break;
               }
               case opcodes::br: {
                  uint32_t label = parse_varuint32(code);
                  br_t& instr = append_instr(br_t{});
                  handle_branch_target(label, &instr.pc, &instr.data);
                  start_unreachable();
               } break;
               case opcodes::br_if: {
                  uint32_t label = parse_varuint32(code);
                  br_if_t& instr = append_instr(br_if_t{});
                  pop_operand();
                  handle_branch_target(label, &instr.pc, &instr.data);
               } break;
               case opcodes::br_table: {
                  br_table_t bt;
                  pop_operand();
                  parse_br_table(code, bt);
                  fb[op_index++] = bt;
                  start_unreachable();
               } break;
               case opcodes::call: {
                  uint32_t funcnum = parse_varuint32(code);
                  const func_type& ft = _mod->get_function_type(funcnum);
                  pop_operands(ft.param_types.size());
                  EOS_WB_ASSERT(ft.return_count <= 1, wasm_parse_exception, "unsupported");
                  if(ft.return_count == 1)
                     push_operand();
                  fb[op_index++] = call_t{ funcnum };
               } break;
               case opcodes::call_indirect: {
                  uint32_t functypeidx = parse_varuint32(code);
                  const func_type& ft = _mod->types.at(functypeidx);
                  pop_operand();
                  pop_operands(ft.param_types.size());
                  EOS_WB_ASSERT(ft.return_count <= 1, wasm_parse_exception, "unsupported");
                  if(ft.return_count == 1)
                     push_operand();
                  fb[op_index++] = call_indirect_t{ functypeidx };
                  code++; // 0x00
                  break;
               }
               case opcodes::drop: fb[op_index++] = drop_t{}; pop_operand(); break;
               case opcodes::select: fb[op_index++] = select_t{}; pop_operands(3); push_operand(); break;
               case opcodes::get_local: fb[op_index++] = get_local_t{ parse_varuint32(code) }; push_operand(); break;
               case opcodes::set_local: fb[op_index++] = set_local_t{ parse_varuint32(code) }; pop_operand(); break;
               case opcodes::tee_local: fb[op_index++] = tee_local_t{ parse_varuint32(code) }; break;
               case opcodes::get_global: fb[op_index++] = get_global_t{ parse_varuint32(code) }; push_operand(); break;
               case opcodes::set_global: fb[op_index++] = set_global_t{ parse_varuint32(code) }; pop_operand(); break;
               case opcodes::i32_load:
                  fb[op_index++] = i32_load_t{ parse_varuint32(code), parse_varuint32(code) };
                  pop_operand();
                  push_operand();
                  break;
               case opcodes::i64_load:
                  fb[op_index++] = i64_load_t{ parse_varuint32(code), parse_varuint32(code) };
                  pop_operand();
                  push_operand();
                  break;
               case opcodes::f32_load:
                  fb[op_index++] = f32_load_t{ parse_varuint32(code), parse_varuint32(code) };
                  pop_operand();
                  push_operand();
                  break;
               case opcodes::f64_load:
                  fb[op_index++] = f64_load_t{ parse_varuint32(code), parse_varuint32(code) };
                  pop_operand();
                  push_operand();
                  break;
               case opcodes::i32_load8_s:
                  fb[op_index++] = i32_load8_s_t{ parse_varuint32(code), parse_varuint32(code) };
                  pop_operand();
                  push_operand();
                  break;
               case opcodes::i32_load16_s:
                  fb[op_index++] = i32_load16_s_t{ parse_varuint32(code), parse_varuint32(code) };
                  pop_operand();
                  push_operand();
                  break;
               case opcodes::i32_load8_u:
                  fb[op_index++] = i32_load8_u_t{ parse_varuint32(code), parse_varuint32(code) };
                  pop_operand();
                  push_operand();
                  break;
               case opcodes::i32_load16_u:
                  fb[op_index++] = i32_load16_u_t{ parse_varuint32(code), parse_varuint32(code) };
                  pop_operand();
                  push_operand();
                  break;
               case opcodes::i64_load8_s:
                  fb[op_index++] = i64_load8_s_t{ parse_varuint32(code), parse_varuint32(code) };
                  pop_operand();
                  push_operand();
                  break;
               case opcodes::i64_load16_s:
                  fb[op_index++] = i64_load16_s_t{ parse_varuint32(code), parse_varuint32(code) };
                  pop_operand();
                  push_operand();
                  break;
               case opcodes::i64_load32_s:
                  fb[op_index++] = i64_load32_s_t{ parse_varuint32(code), parse_varuint32(code) };
                  pop_operand();
                  push_operand();
                  break;
               case opcodes::i64_load8_u:
                  fb[op_index++] = i64_load8_u_t{ parse_varuint32(code), parse_varuint32(code) };
                  pop_operand();
                  push_operand();
                  break;
               case opcodes::i64_load16_u:
                  fb[op_index++] = i64_load16_u_t{ parse_varuint32(code), parse_varuint32(code) };
                  pop_operand();
                  push_operand();
                  break;
               case opcodes::i64_load32_u:
                  fb[op_index++] = i64_load32_u_t{ parse_varuint32(code), parse_varuint32(code) };
                  pop_operand();
                  push_operand();
                  break;
               case opcodes::i32_store:
                  fb[op_index++] = i32_store_t{ parse_varuint32(code), parse_varuint32(code) };
                  pop_operands(2);
                  break;
               case opcodes::i64_store:
                  fb[op_index++] = i64_store_t{ parse_varuint32(code), parse_varuint32(code) };
                  pop_operands(2);
                  break;
               case opcodes::f32_store:
                  fb[op_index++] = f32_store_t{ parse_varuint32(code), parse_varuint32(code) };
                  pop_operands(2);
                  break;
               case opcodes::f64_store:
                  fb[op_index++] = f64_store_t{ parse_varuint32(code), parse_varuint32(code) };
                  pop_operands(2);
                  break;
               case opcodes::i32_store8:
                  fb[op_index++] = i32_store8_t{ parse_varuint32(code), parse_varuint32(code) };
                  pop_operands(2);
                  break;
               case opcodes::i32_store16:
                  fb[op_index++] = i32_store16_t{ parse_varuint32(code), parse_varuint32(code) };
                  pop_operands(2);
                  break;
               case opcodes::i64_store8:
                  fb[op_index++] = i64_store8_t{ parse_varuint32(code), parse_varuint32(code) };
                  pop_operands(2);
                  break;
               case opcodes::i64_store16:
                  fb[op_index++] = i64_store16_t{ parse_varuint32(code), parse_varuint32(code) };
                  pop_operands(2);
                  break;
               case opcodes::i64_store32:
                  fb[op_index++] = i64_store32_t{ parse_varuint32(code), parse_varuint32(code) };
                  pop_operands(2);
                  break;
               case opcodes::current_memory:
                  fb[op_index++] = current_memory_t{};
                  push_operand();
                  code++;
                  break;
               case opcodes::grow_memory:
                  fb[op_index++] = grow_memory_t{};
                  pop_operand();
                  push_operand();
                  code++;
                  break;
               case opcodes::i32_const: fb[op_index++] = i32_const_t{ parse_varint32(code) }; push_operand(); break;
               case opcodes::i64_const: fb[op_index++] = i64_const_t{ parse_varint64(code) }; push_operand(); break;
               case opcodes::f32_const:
                  fb[op_index++] = f32_const_t{ *(float*)code.raw() };
                  code += 4;
                  push_operand();
                  break;
               case opcodes::f64_const:
                  fb[op_index++] = f64_const_t{ *(double*)code.raw() };
                  code += 8;
                  push_operand();
                  break;
               case opcodes::i32_eqz: fb[op_index++] = i32_eqz_t{}; pop_operand(); push_operand(); break;
               case opcodes::i32_eq: fb[op_index++] = i32_eq_t{}; pop_operands(2); push_operand(); break;
               case opcodes::i32_ne: fb[op_index++] = i32_ne_t{}; pop_operands(2); push_operand(); break;
               case opcodes::i32_lt_s: fb[op_index++] = i32_lt_s_t{}; pop_operands(2); push_operand(); break;
               case opcodes::i32_lt_u: fb[op_index++] = i32_lt_u_t{}; pop_operands(2); push_operand(); break;
               case opcodes::i32_gt_s: fb[op_index++] = i32_gt_s_t{}; pop_operands(2); push_operand(); break;
               case opcodes::i32_gt_u: fb[op_index++] = i32_gt_u_t{}; pop_operands(2); push_operand(); break;
               case opcodes::i32_le_s: fb[op_index++] = i32_le_s_t{}; pop_operands(2); push_operand(); break;
               case opcodes::i32_le_u: fb[op_index++] = i32_le_u_t{}; pop_operands(2); push_operand(); break;
               case opcodes::i32_ge_s: fb[op_index++] = i32_ge_s_t{}; pop_operands(2); push_operand(); break;
               case opcodes::i32_ge_u: fb[op_index++] = i32_ge_u_t{}; pop_operands(2); push_operand(); break;
               case opcodes::i64_eqz: fb[op_index++] = i64_eqz_t{}; pop_operand(); push_operand(); break;
               case opcodes::i64_eq: fb[op_index++] = i64_eq_t{}; pop_operands(2); push_operand(); break;
               case opcodes::i64_ne: fb[op_index++] = i64_ne_t{}; pop_operands(2); push_operand(); break;
               case opcodes::i64_lt_s: fb[op_index++] = i64_lt_s_t{}; pop_operands(2); push_operand(); break;
               case opcodes::i64_lt_u: fb[op_index++] = i64_lt_u_t{}; pop_operands(2); push_operand(); break;
               case opcodes::i64_gt_s: fb[op_index++] = i64_gt_s_t{}; pop_operands(2); push_operand(); break;
               case opcodes::i64_gt_u: fb[op_index++] = i64_gt_u_t{}; pop_operands(2); push_operand(); break;
               case opcodes::i64_le_s: fb[op_index++] = i64_le_s_t{}; pop_operands(2); push_operand(); break;
               case opcodes::i64_le_u: fb[op_index++] = i64_le_u_t{}; pop_operands(2); push_operand(); break;
               case opcodes::i64_ge_s: fb[op_index++] = i64_ge_s_t{}; pop_operands(2); push_operand(); break;
               case opcodes::i64_ge_u: fb[op_index++] = i64_ge_u_t{}; pop_operands(2); push_operand(); break;
               case opcodes::f32_eq: fb[op_index++] = f32_eq_t{}; pop_operands(2); push_operand(); break;
               case opcodes::f32_ne: fb[op_index++] = f32_ne_t{}; pop_operands(2); push_operand(); break;
               case opcodes::f32_lt: fb[op_index++] = f32_lt_t{}; pop_operands(2); push_operand(); break;
               case opcodes::f32_gt: fb[op_index++] = f32_gt_t{}; pop_operands(2); push_operand(); break;
               case opcodes::f32_le: fb[op_index++] = f32_le_t{}; pop_operands(2); push_operand(); break;
               case opcodes::f32_ge: fb[op_index++] = f32_ge_t{}; pop_operands(2); push_operand(); break;
               case opcodes::f64_eq: fb[op_index++] = f64_eq_t{}; pop_operands(2); push_operand(); break;
               case opcodes::f64_ne: fb[op_index++] = f64_ne_t{}; pop_operands(2); push_operand(); break;
               case opcodes::f64_lt: fb[op_index++] = f64_lt_t{}; pop_operands(2); push_operand(); break;
               case opcodes::f64_gt: fb[op_index++] = f64_gt_t{}; pop_operands(2); push_operand(); break;
               case opcodes::f64_le: fb[op_index++] = f64_le_t{}; pop_operands(2); push_operand(); break;
               case opcodes::f64_ge: fb[op_index++] = f64_ge_t{}; pop_operands(2); push_operand(); break;
               case opcodes::i32_clz: fb[op_index++] = i32_clz_t{}; pop_operand(); push_operand(); break;
               case opcodes::i32_ctz: fb[op_index++] = i32_ctz_t{}; pop_operand(); push_operand(); break;
               case opcodes::i32_popcnt: fb[op_index++] = i32_popcnt_t{}; pop_operand(); push_operand(); break;
               case opcodes::i32_add: fb[op_index++] = i32_add_t{}; pop_operands(2); push_operand(); break;
               case opcodes::i32_sub: fb[op_index++] = i32_sub_t{}; pop_operands(2); push_operand(); break;
               case opcodes::i32_mul: fb[op_index++] = i32_mul_t{}; pop_operands(2); push_operand(); break;
               case opcodes::i32_div_s: fb[op_index++] = i32_div_s_t{}; pop_operands(2); push_operand(); break;
               case opcodes::i32_div_u: fb[op_index++] = i32_div_u_t{}; pop_operands(2); push_operand(); break;
               case opcodes::i32_rem_s: fb[op_index++] = i32_rem_s_t{}; pop_operands(2); push_operand(); break;
               case opcodes::i32_rem_u: fb[op_index++] = i32_rem_u_t{}; pop_operands(2); push_operand(); break;
               case opcodes::i32_and: fb[op_index++] = i32_and_t{}; pop_operands(2); push_operand(); break;
               case opcodes::i32_or: fb[op_index++] = i32_or_t{}; pop_operands(2); push_operand(); break;
               case opcodes::i32_xor: fb[op_index++] = i32_xor_t{}; pop_operands(2); push_operand(); break;
               case opcodes::i32_shl: fb[op_index++] = i32_shl_t{}; pop_operands(2); push_operand(); break;
               case opcodes::i32_shr_s: fb[op_index++] = i32_shr_s_t{}; pop_operands(2); push_operand(); break;
               case opcodes::i32_shr_u: fb[op_index++] = i32_shr_u_t{}; pop_operands(2); push_operand(); break;
               case opcodes::i32_rotl: fb[op_index++] = i32_rotl_t{}; pop_operands(2); push_operand(); break;
               case opcodes::i32_rotr: fb[op_index++] = i32_rotr_t{}; pop_operands(2); push_operand(); break;
               case opcodes::i64_clz: fb[op_index++] = i64_clz_t{}; pop_operand(); push_operand(); break;
               case opcodes::i64_ctz: fb[op_index++] = i64_ctz_t{}; pop_operand(); push_operand(); break;
               case opcodes::i64_popcnt: fb[op_index++] = i64_popcnt_t{}; pop_operand(); push_operand(); break;
               case opcodes::i64_add: fb[op_index++] = i64_add_t{}; pop_operands(2); push_operand(); break;
               case opcodes::i64_sub: fb[op_index++] = i64_sub_t{}; pop_operands(2); push_operand(); break;
               case opcodes::i64_mul: fb[op_index++] = i64_mul_t{}; pop_operands(2); push_operand(); break;
               case opcodes::i64_div_s: fb[op_index++] = i64_div_s_t{}; pop_operands(2); push_operand(); break;
               case opcodes::i64_div_u: fb[op_index++] = i64_div_u_t{}; pop_operands(2); push_operand(); break;
               case opcodes::i64_rem_s: fb[op_index++] = i64_rem_s_t{}; pop_operands(2); push_operand(); break;
               case opcodes::i64_rem_u: fb[op_index++] = i64_rem_u_t{}; pop_operands(2); push_operand(); break;
               case opcodes::i64_and: fb[op_index++] = i64_and_t{}; pop_operands(2); push_operand(); break;
               case opcodes::i64_or: fb[op_index++] = i64_or_t{}; pop_operands(2); push_operand(); break;
               case opcodes::i64_xor: fb[op_index++] = i64_xor_t{}; pop_operands(2); push_operand(); break;
               case opcodes::i64_shl: fb[op_index++] = i64_shl_t{}; pop_operands(2); push_operand(); break;
               case opcodes::i64_shr_s: fb[op_index++] = i64_shr_s_t{}; pop_operands(2); push_operand(); break;
               case opcodes::i64_shr_u: fb[op_index++] = i64_shr_u_t{}; pop_operands(2); push_operand(); break;
               case opcodes::i64_rotl: fb[op_index++] = i64_rotl_t{}; pop_operands(2); push_operand(); break;
               case opcodes::i64_rotr: fb[op_index++] = i64_rotr_t{}; pop_operands(2); push_operand(); break;
               case opcodes::f32_abs: fb[op_index++] = f32_abs_t{}; pop_operand(); push_operand(); break;
               case opcodes::f32_neg: fb[op_index++] = f32_neg_t{}; pop_operand(); push_operand(); break;
               case opcodes::f32_ceil: fb[op_index++] = f32_ceil_t{}; pop_operand(); push_operand(); break;
               case opcodes::f32_floor: fb[op_index++] = f32_floor_t{}; pop_operand(); push_operand(); break;
               case opcodes::f32_trunc: fb[op_index++] = f32_trunc_t{}; pop_operand(); push_operand(); break;
               case opcodes::f32_nearest: fb[op_index++] = f32_nearest_t{}; pop_operand(); push_operand(); break;
               case opcodes::f32_sqrt: fb[op_index++] = f32_sqrt_t{}; pop_operand(); push_operand(); break;
               case opcodes::f32_add: fb[op_index++] = f32_add_t{}; pop_operands(2); push_operand(); break;
               case opcodes::f32_sub: fb[op_index++] = f32_sub_t{}; pop_operands(2); push_operand(); break;
               case opcodes::f32_mul: fb[op_index++] = f32_mul_t{}; pop_operands(2); push_operand(); break;
               case opcodes::f32_div: fb[op_index++] = f32_div_t{}; pop_operands(2); push_operand(); break;
               case opcodes::f32_min: fb[op_index++] = f32_min_t{}; pop_operands(2); push_operand(); break;
               case opcodes::f32_max: fb[op_index++] = f32_max_t{}; pop_operands(2); push_operand(); break;
               case opcodes::f32_copysign: fb[op_index++] = f32_copysign_t{}; pop_operands(2); push_operand(); break;
               case opcodes::f64_abs: fb[op_index++] = f64_abs_t{}; pop_operand(); push_operand(); break;
               case opcodes::f64_neg: fb[op_index++] = f64_neg_t{}; pop_operand(); push_operand(); break;
               case opcodes::f64_ceil: fb[op_index++] = f64_ceil_t{}; pop_operand(); push_operand(); break;
               case opcodes::f64_floor: fb[op_index++] = f64_floor_t{}; pop_operand(); push_operand(); break;
               case opcodes::f64_trunc: fb[op_index++] = f64_trunc_t{}; pop_operand(); push_operand(); break;
               case opcodes::f64_nearest: fb[op_index++] = f64_nearest_t{}; pop_operand(); push_operand(); break;
               case opcodes::f64_sqrt: fb[op_index++] = f64_sqrt_t{}; pop_operand(); push_operand(); break;
               case opcodes::f64_add: fb[op_index++] = f64_add_t{}; pop_operands(2); push_operand(); break;
               case opcodes::f64_sub: fb[op_index++] = f64_sub_t{}; pop_operands(2); push_operand(); break;
               case opcodes::f64_mul: fb[op_index++] = f64_mul_t{}; pop_operands(2); push_operand(); break;
               case opcodes::f64_div: fb[op_index++] = f64_div_t{}; pop_operands(2); push_operand(); break;
               case opcodes::f64_min: fb[op_index++] = f64_min_t{}; pop_operands(2); push_operand(); break;
               case opcodes::f64_max: fb[op_index++] = f64_max_t{}; pop_operands(2); push_operand(); break;
               case opcodes::f64_copysign: fb[op_index++] = f64_copysign_t{}; pop_operands(2); push_operand(); break;
               case opcodes::i32_wrap_i64: fb[op_index++] = i32_wrap_i64_t{}; pop_operand(); push_operand(); break;
               case opcodes::i32_trunc_s_f32: fb[op_index++] = i32_trunc_s_f32_t{}; pop_operand(); push_operand(); break;
               case opcodes::i32_trunc_u_f32: fb[op_index++] = i32_trunc_u_f32_t{}; pop_operand(); push_operand(); break;
               case opcodes::i32_trunc_s_f64: fb[op_index++] = i32_trunc_s_f64_t{}; pop_operand(); push_operand(); break;
               case opcodes::i32_trunc_u_f64: fb[op_index++] = i32_trunc_u_f64_t{}; pop_operand(); push_operand(); break;
               case opcodes::i64_extend_s_i32: fb[op_index++] = i64_extend_s_i32_t{}; pop_operand(); push_operand(); break;
               case opcodes::i64_extend_u_i32: fb[op_index++] = i64_extend_u_i32_t{}; pop_operand(); push_operand(); break;
               case opcodes::i64_trunc_s_f32: fb[op_index++] = i64_trunc_s_f32_t{}; pop_operand(); push_operand(); break;
               case opcodes::i64_trunc_u_f32: fb[op_index++] = i64_trunc_u_f32_t{}; pop_operand(); push_operand(); break;
               case opcodes::i64_trunc_s_f64: fb[op_index++] = i64_trunc_s_f64_t{}; pop_operand(); push_operand(); break;
               case opcodes::i64_trunc_u_f64: fb[op_index++] = i64_trunc_u_f64_t{}; pop_operand(); push_operand(); break;
               case opcodes::f32_convert_s_i32: fb[op_index++] = f32_convert_s_i32_t{}; pop_operand(); push_operand(); break;
               case opcodes::f32_convert_u_i32: fb[op_index++] = f32_convert_u_i32_t{}; pop_operand(); push_operand(); break;
               case opcodes::f32_convert_s_i64: fb[op_index++] = f32_convert_s_i64_t{}; pop_operand(); push_operand(); break;
               case opcodes::f32_convert_u_i64: fb[op_index++] = f32_convert_u_i64_t{}; pop_operand(); push_operand(); break;
               case opcodes::f32_demote_f64: fb[op_index++] = f32_demote_f64_t{}; pop_operand(); push_operand(); break;
               case opcodes::f64_convert_s_i32: fb[op_index++] = f64_convert_s_i32_t{}; pop_operand(); push_operand(); break;
               case opcodes::f64_convert_u_i32: fb[op_index++] = f64_convert_u_i32_t{}; pop_operand(); push_operand(); break;
               case opcodes::f64_convert_s_i64: fb[op_index++] = f64_convert_s_i64_t{}; pop_operand(); push_operand(); break;
               case opcodes::f64_convert_u_i64: fb[op_index++] = f64_convert_u_i64_t{}; pop_operand(); push_operand(); break;
               case opcodes::f64_promote_f32: fb[op_index++] = f64_promote_f32_t{}; pop_operand(); push_operand(); break;
               case opcodes::i32_reinterpret_f32: fb[op_index++] = i32_reinterpret_f32_t{}; pop_operand(); push_operand(); break;
               case opcodes::i64_reinterpret_f64: fb[op_index++] = i64_reinterpret_f64_t{}; pop_operand(); push_operand(); break;
               case opcodes::f32_reinterpret_i32: fb[op_index++] = f32_reinterpret_i32_t{}; pop_operand(); push_operand(); break;
               case opcodes::f64_reinterpret_i64: fb[op_index++] = f64_reinterpret_i64_t{}; pop_operand(); push_operand(); break;
               case opcodes::error: fb[op_index++] = error_t{}; break;
            }
         }
         fb.resize(op_index + 1);
      }

      void parse_data_segment(wasm_code_ptr& code, data_segment& ds) {
         ds.index = parse_varuint32(code);
         parse_init_expr(code, ds.offset);
         ds.data = decltype(ds.data){ _allocator, parse_varuint32(code) };
         ds.data.copy(code.raw(), ds.data.size());
         code += ds.data.size();
      }

      template <typename Elem, typename ParseFunc>
      inline void parse_section_impl(wasm_code_ptr& code, vec<Elem>& elems, ParseFunc&& elem_parse) {
         auto count = parse_varuint32(code);
         elems      = vec<Elem>{ _allocator, count };
         for (size_t i = 0; i < count; i++) { elem_parse(code, elems.at(i), i); }
      }

      template <uint8_t id>
      inline void parse_section_header(wasm_code_ptr& code) {
         code.add_bounds(constants::id_size);
         auto _id = parse_section_id(code);
         // ignore custom sections
         if (_id == section_id::custom_section) {
            code.add_bounds(constants::varuint32_size);
            code += parse_section_payload_len(code);
            code.fit_bounds(constants::id_size);
            _id = parse_section_id(code);
         }
         EOS_WB_ASSERT(_id == id, wasm_parse_exception, "Section id does not match");
         code.add_bounds(constants::varuint32_size);
         code.fit_bounds(parse_section_payload_len(code));
      }

      template <uint8_t id>
      inline void parse_section(wasm_code_ptr&                                                             code,
                                vec<typename std::enable_if_t<id == section_id::type_section, func_type>>& elems) {
         parse_section_impl(code, elems, [&](wasm_code_ptr& code, func_type& ft, std::size_t /*idx*/) { parse_func_type(code, ft); });
      }
      template <uint8_t id>
      inline void parse_section(wasm_code_ptr&                                                                  code,
                                vec<typename std::enable_if_t<id == section_id::import_section, import_entry>>& elems) {
         parse_section_impl(code, elems, [&](wasm_code_ptr& code, import_entry& ie, std::size_t /*idx*/) { parse_import_entry(code, ie); });
      }
      template <uint8_t id>
      inline void parse_section(wasm_code_ptr&                                                                code,
                                vec<typename std::enable_if_t<id == section_id::function_section, uint32_t>>& elems) {
         parse_section_impl(code, elems, [&](wasm_code_ptr& code, uint32_t& elem, std::size_t /*idx*/) { elem = parse_varuint32(code); });
      }
      template <uint8_t id>
      inline void parse_section(wasm_code_ptr&                                                               code,
                                vec<typename std::enable_if_t<id == section_id::table_section, table_type>>& elems) {
         parse_section_impl(code, elems, [&](wasm_code_ptr& code, table_type& tt, std::size_t /*idx*/) { parse_table_type(code, tt); });
      }
      template <uint8_t id>
      inline void parse_section(wasm_code_ptr&                                                                 code,
                                vec<typename std::enable_if_t<id == section_id::memory_section, memory_type>>& elems) {
         parse_section_impl(code, elems, [&](wasm_code_ptr& code, memory_type& mt, std::size_t /*idx*/) { parse_memory_type(code, mt); });
      }
      template <uint8_t id>
      inline void
      parse_section(wasm_code_ptr&                                                                     code,
                    vec<typename std::enable_if_t<id == section_id::global_section, global_variable>>& elems) {
         parse_section_impl(code, elems,
                            [&](wasm_code_ptr& code, global_variable& gv, std::size_t /*idx*/) { parse_global_variable(code, gv); });
      }
      template <uint8_t id>
      inline void parse_section(wasm_code_ptr&                                                                  code,
                                vec<typename std::enable_if_t<id == section_id::export_section, export_entry>>& elems) {
         parse_section_impl(code, elems, [&](wasm_code_ptr& code, export_entry& ee, std::size_t /*idx*/) { parse_export_entry(code, ee); });
      }
      template <uint8_t id>
      inline void parse_section(wasm_code_ptr&                                                        code,
                                typename std::enable_if_t<id == section_id::start_section, uint32_t>& start) {
         start = parse_varuint32(code);
      }
      template <uint8_t id>
      inline void
      parse_section(wasm_code_ptr&                                                                   code,
                    vec<typename std::enable_if_t<id == section_id::element_section, elem_segment>>& elems) {
         parse_section_impl(code, elems, [&](wasm_code_ptr& code, elem_segment& es, std::size_t /*idx*/) { parse_elem_segment(code, es); });
      }
      template <uint8_t id>
      inline void parse_section(wasm_code_ptr&                                                                 code,
                                vec<typename std::enable_if_t<id == section_id::code_section, function_body>>& elems) {
         parse_section_impl(code, elems,
                            [&](wasm_code_ptr& code, function_body& fb, std::size_t idx) { parse_function_body(code, fb, idx); });
      }
      template <uint8_t id>
      inline void parse_section(wasm_code_ptr&                                                                code,
                                vec<typename std::enable_if_t<id == section_id::data_section, data_segment>>& elems) {
         parse_section_impl(code, elems, [&](wasm_code_ptr& code, data_segment& ds, std::size_t /*idx*/) { parse_data_segment(code, ds); });
      }

      template <size_t N>
      varint<N> parse_varint(const wasm_code& code, size_t index) {
         varint<N> result(0);
         result.set(code, index);
         return result;
      }

      template <size_t N>
      varuint<N> parse_varuint(const wasm_code& code, size_t index) {
         varuint<N> result(0);
         result.set(code, index);
         return result;
      }

    private:
      growable_allocator& _allocator;
      module*             _mod; // non-owning weak pointer
      int64_t             _current_function_index = -1;
      std::set<uint32_t>  _export_indices;
   };
}} // namespace eosio::vm<|MERGE_RESOLUTION|>--- conflicted
+++ resolved
@@ -372,18 +372,11 @@
                   break;
                }
                case opcodes::return_: {
-<<<<<<< HEAD
-                  fb[op_index] = return__t{}; 
-                  start_unreachable(); 
-                  op_index++;
-               } break;
-=======
                   uint32_t label = pc_stack.size() - 1;
                   return__t& instr = append_instr(return__t{});
                   handle_branch_target(label, &instr.pc, &instr.data);
                   start_unreachable();
 	       } break;
->>>>>>> ae658a8d
                case opcodes::block: {
                   uint32_t expected_result = *code++;
                   pc_stack.push_back({operand_depth, expected_result, is_in_unreachable, std::vector<uint32_t*>{}});
