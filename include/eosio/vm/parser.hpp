#pragma once

#include <eosio/vm/allocator.hpp>
#include <eosio/vm/constants.hpp>
#include <eosio/vm/exceptions.hpp>
#include <eosio/vm/leb128.hpp>
#include <eosio/vm/options.hpp>
#include <eosio/vm/sections.hpp>
#include <eosio/vm/types.hpp>
#include <eosio/vm/utils.hpp>
#include <eosio/vm/vector.hpp>

#include <algorithm>
#include <cassert>
#include <cstdint>
#include <utility>
#include <variant>
#include <vector>

namespace eosio { namespace vm {

   namespace detail {

   static constexpr unsigned get_size_for_type(uint8_t type) {
      switch(type) {
       case types::i32:
       case types::f32:
          return 4;
       case types::i64:
       case types::f64:
          return 8;
       default: return 0;
      }
   }

   template<typename Options, typename Enable = void>
   struct max_mutable_globals_checker {
      constexpr void on_mutable_global(const Options&, uint8_t) {}
   };

   template<typename Options>
   using max_mutable_globals_t = decltype(std::declval<Options>().max_mutable_global_bytes);

   template<typename Options>
   struct max_mutable_globals_checker<Options, std::void_t<max_mutable_globals_t<Options>>> {
      static_assert(std::is_unsigned_v<std::decay_t<max_mutable_globals_t<Options>>>, "max_mutable_globals must be an unsigned integer type");
      void on_mutable_global(const Options& options, uint8_t type) {
         unsigned size = get_size_for_type(type);
         _counter += size;
         EOS_VM_ASSERT(_counter <= options.max_mutable_global_bytes && _counter >= size, wasm_parse_exception, "mutable globals exceeded limit");
      }
      std::decay_t<max_mutable_globals_t<Options>> _counter = 0;
   };

#define PARSER_OPTION(name, default_, type)                                   \
   template<typename Options>                                                 \
   type get_ ## name(const Options& options, long) { (void)options; return default_; } \
   template<typename Options>                                                 \
   auto get_ ## name(const Options& options, int) -> decltype(options.name) { \
     return options.name;                                                     \
   }                                                                          \
   template<typename Options>                                                 \
   type get_ ## name(const Options& options) { return detail::get_ ## name(options, 0); }

#define MAX_ELEMENTS(name, default_)\
   PARSER_OPTION(name, default_, std::uint32_t)

   MAX_ELEMENTS(max_table_elements, 0xFFFFFFFFu)
   MAX_ELEMENTS(max_section_elements, 0xFFFFFFFFu)

   MAX_ELEMENTS(max_type_section_elements, detail::get_max_section_elements(options))
   MAX_ELEMENTS(max_import_section_elements, detail::get_max_section_elements(options))
   MAX_ELEMENTS(max_function_section_elements, detail::get_max_section_elements(options))
   MAX_ELEMENTS(max_global_section_elements, detail::get_max_section_elements(options))
   MAX_ELEMENTS(max_export_section_elements, detail::get_max_section_elements(options))
   MAX_ELEMENTS(max_element_section_elements, detail::get_max_section_elements(options))
   MAX_ELEMENTS(max_data_section_elements, detail::get_max_section_elements(options))

   MAX_ELEMENTS(max_element_segment_elements, 0xFFFFFFFFu)
   MAX_ELEMENTS(max_data_segment_bytes, 0xFFFFFFFFu)

   PARSER_OPTION(max_linear_memory_init, 0xFFFFFFFFFFFFFFFFu, std::uint64_t)
   PARSER_OPTION(max_func_local_bytes_flags, max_func_local_bytes_flags_t::locals | max_func_local_bytes_flags_t::stack, max_func_local_bytes_flags_t);

   template<typename Options, typename Enable = void>
   struct max_func_local_bytes_checker {
      explicit max_func_local_bytes_checker(const Options&, const func_type& /*ft*/) {}
      void on_local(const Options&, std::uint8_t, const std::uint32_t) {}
      void push_stack(const Options& /*options*/, std::uint8_t /*type*/) {}
      void pop_stack(std::uint8_t /*type*/) {}
      void push_unreachable() {}
      void pop_unreachable() {}
      static constexpr bool is_defined = false;
   };
   template<typename Options>
   struct max_func_local_bytes_checker<Options, std::void_t<decltype(std::declval<Options>().max_func_local_bytes)>> {
      explicit max_func_local_bytes_checker(const Options& options, const func_type& ft) {
         if ((detail::get_max_func_local_bytes_flags(options) & max_func_local_bytes_flags_t::params) != (max_func_local_bytes_flags_t)0) {
            for(std::uint32_t i = 0; i < ft.param_types.size(); ++i) {
               on_type(options, ft.param_types.at(i));
            }
         }
      }
      void on_type(const Options& options, std::uint8_t type) {
         unsigned size = get_size_for_type(type);
         _count += size;
         EOS_VM_ASSERT(_count <= options.max_func_local_bytes && _count >= size, wasm_parse_exception, "local variable limit exceeded");
      }
      void on_local(const Options& options, std::uint8_t type, std::uint32_t count) {
         if ((detail::get_max_func_local_bytes_flags(options) & max_func_local_bytes_flags_t::locals) != (max_func_local_bytes_flags_t)0) {
            uint64_t size = get_size_for_type(type);
            size *= count;
            _count += size;
            EOS_VM_ASSERT(_count <= options.max_func_local_bytes && _count >= size, wasm_parse_exception, "local variable limit exceeded");
         }
      }
      std::decay_t<decltype(std::declval<Options>().max_func_local_bytes)> _count = 0;
      static constexpr bool is_defined = true;
   };
   template<typename Options>
   constexpr auto get_max_func_local_bytes_no_stack_c(int) -> decltype(Options::max_func_local_bytes_flags == (max_func_local_bytes_flags_t)0)
   { return (Options::max_func_local_bytes_flags & max_func_local_bytes_flags_t::stack) == (max_func_local_bytes_flags_t)0; }
   template<typename Options>
   constexpr auto get_max_func_local_bytes_no_stack_c(long) -> bool { return false; }

   template<typename Options, typename Enable = void>
   struct max_func_local_bytes_stack_checker : max_func_local_bytes_checker<Options> {
      explicit constexpr max_func_local_bytes_stack_checker(const max_func_local_bytes_checker<Options>& base) : max_func_local_bytes_checker<Options>(base) {}
      void push_stack(const Options& options, std::uint8_t type) {
         if(unreachable_depth == 0 && (detail::get_max_func_local_bytes_flags(options) & max_func_local_bytes_flags_t::stack) != (max_func_local_bytes_flags_t)0) {
            this->on_type(options, type);
         }
      }
      void pop_stack(const Options& options, std::uint8_t type) {
         if(unreachable_depth == 0 && (detail::get_max_func_local_bytes_flags(options) & max_func_local_bytes_flags_t::stack) != (max_func_local_bytes_flags_t)0) {
            this->_count -= get_size_for_type(type);
         }
      }
      void push_unreachable() {
         ++unreachable_depth;
      }
      void pop_unreachable() {
         --unreachable_depth;
      }
      std::uint32_t unreachable_depth = 0;
   };
   template<typename Options>
   struct max_func_local_bytes_stack_checker<Options, std::enable_if_t<!max_func_local_bytes_checker<Options>::is_defined ||
                                                                       get_max_func_local_bytes_no_stack_c<Options>(0)>> {
      explicit constexpr max_func_local_bytes_stack_checker(const max_func_local_bytes_checker<Options>&) {}
      void push_stack(const Options& /*options*/, std::uint8_t /*type*/) {}
      void pop_stack(const Options& /*options*/, std::uint8_t /*type*/) {}
      void push_unreachable() {}
      void pop_unreachable() {}
   };

   MAX_ELEMENTS(max_local_sets, 0xFFFFFFFFu)
   MAX_ELEMENTS(max_nested_structures, 0xFFFFFFFFu)
   MAX_ELEMENTS(max_br_table_elements, 0xFFFFFFFFu)

   // Matches the behavior of eosio::chain::wasm_validations::nested_validator
   template<typename Options, typename Enable = void>
   struct eosio_max_nested_structures_checker {
      void on_control(const Options&) {}
      void on_end(const Options&) {}
   };
   template<typename Options>
   struct eosio_max_nested_structures_checker<Options, std::void_t<decltype(std::declval<Options>().eosio_max_nested_structures)>> {
      void on_control(const Options& options) {
         ++_count;
         EOS_VM_ASSERT(_count <= options.eosio_max_nested_structures, wasm_parse_exception, "Nested depth exceeded");
      }
      void on_end(const Options& options) {
         if(_count == 0) ++_count;
         else --_count;
      }
      std::decay_t<decltype(std::declval<Options>().eosio_max_nested_structures)> _count = 0;
   };

   MAX_ELEMENTS(max_symbol_bytes, 0xFFFFFFFFu)
   MAX_ELEMENTS(max_memory_offset, 0xFFFFFFFFu)
   MAX_ELEMENTS(max_code_bytes, 0xFFFFFFFFu)
   MAX_ELEMENTS(max_pages, 0xFFFFFFFFu)
   MAX_ELEMENTS(max_call_depth, 251)

   PARSER_OPTION(forbid_export_mutable_globals, false, bool);
   PARSER_OPTION(allow_code_after_function_end, false, bool);
   PARSER_OPTION(allow_u32_limits_flags, false, bool);
   PARSER_OPTION(allow_invalid_empty_local_set, false, bool);

   PARSER_OPTION(allow_zero_blocktype, false, bool)

#undef MAX_ELEMENTS
#undef PARSER_OPTION

   }

   template <typename Writer, typename Options = default_options>
   class binary_parser {
    public:
      explicit binary_parser(growable_allocator& alloc, const Options& options = Options{}) : _allocator(alloc), _options(options) {}

      template <typename T>
      using vec = guarded_vector<T>;

      static inline uint8_t parse_varuint1(wasm_code_ptr& code) { return varuint<1>(code).to(); }

      static inline uint8_t parse_varuint7(wasm_code_ptr& code) { return varuint<7>(code).to(); }

      static inline uint32_t parse_varuint32(wasm_code_ptr& code) { return varuint<32>(code).to(); }

      static inline int8_t parse_varint7(wasm_code_ptr& code) { return varint<7>(code).to(); }

      static inline int32_t parse_varint32(wasm_code_ptr& code) { return varint<32>(code).to(); }

      static inline int64_t parse_varint64(wasm_code_ptr& code) { return varint<64>(code).to(); }

      int validate_utf8_code_point(wasm_code_ptr& code) {
         unsigned char ch = *code++;
         if (ch < 0x80) {
            return 1;
         } else if(ch < 0xE0) {
           EOS_VM_ASSERT((ch & 0xC0) == 0xC0, wasm_parse_exception, "invalid utf8 encoding");
            unsigned char b2 = *code++;
            EOS_VM_ASSERT((b2 & 0xC0) == 0x80, wasm_parse_exception, "invalid utf8 encoding");
            uint32_t code_point =
              (static_cast<uint32_t>(ch - 0xC0u) << 6u) +
              (static_cast<uint32_t>(b2 - 0x80u));
            EOS_VM_ASSERT(0x80 <= code_point && code_point < 0x800, wasm_parse_exception, "invalid utf8 encoding");
            return 2;
         } else if(ch < 0xF0) {
            unsigned char b2 = *code++;
            EOS_VM_ASSERT((b2 & 0xC0) == 0x80, wasm_parse_exception, "invalid utf8 encoding");
            unsigned char b3 = *code++;
            EOS_VM_ASSERT((b3 & 0xC0) == 0x80, wasm_parse_exception, "invalid utf8 encoding");
            uint32_t code_point =
              (static_cast<uint32_t>(ch - 0xE0u) << 12u) +
              (static_cast<uint32_t>(b2 - 0x80u) << 6u) +
              (static_cast<uint32_t>(b3 - 0x80u));
            EOS_VM_ASSERT((0x800 <= code_point && code_point < 0xD800) ||
                          (0xE000 <= code_point && code_point < 0x10000),
                          wasm_parse_exception, "invalid utf8 encoding");
            return 3;
         } else if (ch < 0xF8) {
            unsigned char b2 = *code++;
            EOS_VM_ASSERT((b2 & 0xC0) == 0x80, wasm_parse_exception, "invalid utf8 encoding");
            unsigned char b3 = *code++;
            EOS_VM_ASSERT((b3 & 0xC0) == 0x80, wasm_parse_exception, "invalid utf8 encoding");
            unsigned char b4 = *code++;
            EOS_VM_ASSERT((b4 & 0xC0) == 0x80, wasm_parse_exception, "invalid utf8 encoding");
            uint32_t code_point =
              (static_cast<uint32_t>(ch - 0xF0u) << 18u) +
              (static_cast<uint32_t>(b2 - 0x80u) << 12u) +
              (static_cast<uint32_t>(b3 - 0x80u) << 6u) +
              (static_cast<uint32_t>(b4 - 0x80u));
            EOS_VM_ASSERT((0x10000 <= code_point && code_point < 0x110000),
                          wasm_parse_exception, "invalid utf8 encoding");
            return 4;
         }
         EOS_VM_ASSERT(false, wasm_parse_exception, "invalid utf8 encoding");
      }

      void validate_utf8_string(wasm_code_ptr& code, uint32_t bytes) {
         while(bytes != 0) {
            bytes -= validate_utf8_code_point(code);
         }
      }

      guarded_vector<uint8_t> parse_utf8_string(wasm_code_ptr& code, std::uint32_t max_size) {
         auto len        = parse_varuint32(code);
         EOS_VM_ASSERT(len <= max_size, wasm_parse_exception, "name too long");
         auto guard = code.scoped_shrink_bounds(len);
         auto result = guarded_vector<uint8_t>{ _allocator, len };
         result.copy(code.raw(), len);
         validate_utf8_string(code, len);
         return result;
      }

      template<typename T>
      T parse_raw(wasm_code_ptr& code) {
         static_assert(std::is_arithmetic_v<T>, "Can only read builtin types");
         auto guard = code.scoped_shrink_bounds(sizeof(T));
         T result;
         memcpy(&result, code.raw(), sizeof(T));
         code += sizeof(T);
         return result;
      }

      inline module& parse_module(wasm_code& code, module& mod) {
         wasm_code_ptr cp(code.data(), code.size());
         parse_module(cp, code.size(), mod);
         return mod;
      }

      inline module& parse_module2(wasm_code_ptr& code_ptr, size_t sz, module& mod) {
         parse_module(code_ptr, sz, mod);
         return mod;
      }

      void parse_module(wasm_code_ptr& code_ptr, size_t sz, module& mod) {
         _mod = &mod;
         EOS_VM_ASSERT(parse_magic(code_ptr) == constants::magic, wasm_parse_exception, "magic number did not match");
         EOS_VM_ASSERT(parse_version(code_ptr) == constants::version, wasm_parse_exception,
                       "version number did not match");
         uint8_t highest_section_id = 0;
         for (;;) {
            if (code_ptr.offset() == sz)
               break;
            auto id = parse_section_id(code_ptr);
            auto len = parse_section_payload_len(code_ptr);

            EOS_VM_ASSERT(id == 0 || id > highest_section_id, wasm_parse_exception, "section out of order");
            highest_section_id = std::max(highest_section_id, id);

            auto section_guard = code_ptr.scoped_consume_items(len);

            switch (id) {
               case section_id::custom_section: parse_custom(code_ptr); break;
               case section_id::type_section: parse_section<section_id::type_section>(code_ptr, mod.types); break;
               case section_id::import_section: parse_section<section_id::import_section>(code_ptr, mod.imports); break;
               case section_id::function_section:
                  parse_section<section_id::function_section>(code_ptr, mod.functions);
                  mod.normalize_types();
                  break;
               case section_id::table_section: parse_section<section_id::table_section>(code_ptr, mod.tables); break;
               case section_id::memory_section:
                  parse_section<section_id::memory_section>(code_ptr, mod.memories);
                  break;
               case section_id::global_section: parse_section<section_id::global_section>(code_ptr, mod.globals); break;
               case section_id::export_section:
                  parse_section<section_id::export_section>(code_ptr, mod.exports);
                  validate_exports();
                  break;
               case section_id::start_section: parse_section<section_id::start_section>(code_ptr, mod.start); break;
               case section_id::element_section:
                  parse_section<section_id::element_section>(code_ptr, mod.elements);
                  break;
               case section_id::code_section: parse_section<section_id::code_section>(code_ptr, mod.code); break;
               case section_id::data_section: parse_section<section_id::data_section>(code_ptr, mod.data); break;
               default: EOS_VM_ASSERT(false, wasm_parse_exception, "error invalid section id");
            }
         }
         EOS_VM_ASSERT(_mod->code.size() == _mod->functions.size(), wasm_parse_exception, "code section must have the same size as the function section" );
      }

      inline uint32_t parse_magic(wasm_code_ptr& code) {
         return parse_raw<uint32_t>(code);
      }
      inline uint32_t parse_version(wasm_code_ptr& code) {
         return parse_raw<uint32_t>(code);
      }
      inline uint8_t  parse_section_id(wasm_code_ptr& code) { return *code++; }
      inline uint32_t parse_section_payload_len(wasm_code_ptr& code) {
         return parse_varuint32(code);
      }

      inline void parse_custom(wasm_code_ptr& code) {
         parse_utf8_string(code, 0xFFFFFFFFu); // ignored, but needs to be validated
         // skip to the end of the section
         code += code.bounds() - code.offset();
      }

      void parse_import_entry(wasm_code_ptr& code, import_entry& entry) {
         entry.module_str = parse_utf8_string(code, detail::get_max_symbol_bytes(_options));
         entry.field_str = parse_utf8_string(code, detail::get_max_symbol_bytes(_options));
         entry.kind = (external_kind)(*code++);
         auto type  = parse_varuint32(code);
         switch ((uint8_t)entry.kind) {
            case external_kind::Function:
               entry.type.func_t = type;
               EOS_VM_ASSERT(type < _mod->types.size(), wasm_parse_exception, "Invalid function type");
               break;
            default: EOS_VM_ASSERT(false, wasm_unsupported_import_exception, "only function imports are supported");
         }
      }

      uint8_t parse_flags(wasm_code_ptr& code) {
         if (detail::get_allow_u32_limits_flags(_options)) {
            return parse_varuint32(code) & 0x1;
         } else {
            EOS_VM_ASSERT(*code == 0x0 || *code == 0x1, wasm_parse_exception, "invalid flags");
            return *code++;
         }
      }

      void parse_table_type(wasm_code_ptr& code, table_type& tt) {
         tt.element_type   = *code++;
         EOS_VM_ASSERT(tt.element_type == types::anyfunc, wasm_parse_exception, "table must have type anyfunc");
         tt.limits.flags   = parse_flags(code);
         tt.limits.initial = parse_varuint32(code);
         if (tt.limits.flags) {
            tt.limits.maximum = parse_varuint32(code);
            EOS_VM_ASSERT(tt.limits.initial <= tt.limits.maximum, wasm_parse_exception, "table max size less than min size");
         }
         EOS_VM_ASSERT(tt.limits.initial <= detail::get_max_table_elements(_options), wasm_parse_exception, "table size exceeds limit");
         tt.table = decltype(tt.table){ _allocator, tt.limits.initial };
         for (uint32_t i = 0; i < tt.limits.initial; i++) tt.table[i] = std::numeric_limits<uint32_t>::max();
      }

      void parse_global_variable(wasm_code_ptr& code, global_variable& gv) {
         uint8_t ct           = *code++;
         gv.type.content_type = ct;
         EOS_VM_ASSERT(ct == types::i32 || ct == types::i64 || ct == types::f32 || ct == types::f64,
                       wasm_parse_exception, "invalid global content type");

         gv.type.mutability = parse_varuint1(code);
         if(gv.type.mutability)
            on_mutable_global(ct);
         parse_init_expr(code, gv.init, ct);
         gv.current = gv.init;
      }

      void parse_memory_type(wasm_code_ptr& code, memory_type& mt) {
         mt.limits.flags   = parse_flags(code);
         mt.limits.initial = parse_varuint32(code);
         // Implementation limits
         EOS_VM_ASSERT(mt.limits.initial <= detail::get_max_pages(_options), wasm_parse_exception, "initial memory out of range");
         // WASM specification
         EOS_VM_ASSERT(mt.limits.initial <= 65536u, wasm_parse_exception, "initial memory out of range");
         if (mt.limits.flags) {
            mt.limits.maximum = parse_varuint32(code);
            EOS_VM_ASSERT(mt.limits.maximum >= mt.limits.initial, wasm_parse_exception, "maximum must be at least minimum");
            EOS_VM_ASSERT(mt.limits.maximum <= 65536u, wasm_parse_exception, "maximum memory out of range");
         }
      }

      void parse_export_entry(wasm_code_ptr& code, export_entry& entry) {
         entry.field_str = parse_utf8_string(code, detail::get_max_symbol_bytes(_options));
         entry.kind  = (external_kind)(*code++);
         entry.index = parse_varuint32(code);
         switch(entry.kind) {
            case external_kind::Function: EOS_VM_ASSERT(entry.index < _mod->get_functions_total(), wasm_parse_exception, "function export out of range"); break;
            case external_kind::Table: EOS_VM_ASSERT(entry.index < _mod->tables.size(), wasm_parse_exception, "table export out of range"); break;
            case external_kind::Memory: EOS_VM_ASSERT(entry.index < _mod->memories.size(), wasm_parse_exception, "memory export out of range"); break;
            case external_kind::Global:
               EOS_VM_ASSERT(entry.index < _mod->globals.size(), wasm_parse_exception, "global export out of range");
               EOS_VM_ASSERT(!detail::get_forbid_export_mutable_globals(_options) || !_mod->globals.at(entry.index).type.mutability,
                             wasm_parse_exception, "cannot export mutable globals");
               break;
            default: EOS_VM_ASSERT(false, wasm_parse_exception, "Unknown export kind"); break;
         }
      }

      void parse_func_type(wasm_code_ptr& code, func_type& ft) {
         ft.form                              = *code++;
         EOS_VM_ASSERT(ft.form == 0x60, wasm_parse_exception, "invalid function type");
         decltype(ft.param_types) param_types = { _allocator, parse_varuint32(code) };
         for (size_t i = 0; i < param_types.size(); i++) {
            uint8_t pt        = *code++;
            param_types.at(i) = pt;
            EOS_VM_ASSERT(pt == types::i32 || pt == types::i64 || pt == types::f32 || pt == types::f64,
                          wasm_parse_exception, "invalid function param type");
         }
         ft.param_types  = std::move(param_types);
         ft.return_count = *code++;
         EOS_VM_ASSERT(ft.return_count < 2, wasm_parse_exception, "invalid function return count");
         if (ft.return_count > 0) {
            uint8_t rt        = *code++;
            ft.return_type = rt;
            EOS_VM_ASSERT(rt == types::i32 || rt == types::i64 || rt == types::f32 || rt == types::f64,
                          wasm_parse_exception, "invalid function return type");
         }
      }

      void parse_elem_segment(wasm_code_ptr& code, elem_segment& es) {
         table_type* tt = nullptr;
         for (int i = 0; i < _mod->tables.size(); i++) {
            if (_mod->tables[i].element_type == types::anyfunc)
               tt = &(_mod->tables[i]);
         }
         EOS_VM_ASSERT(tt != nullptr, wasm_parse_exception, "table not declared");
         es.index = parse_varuint32(code);
         EOS_VM_ASSERT(es.index == 0, wasm_parse_exception, "only table index of 0 is supported");
         parse_init_expr(code, es.offset, types::i32);
         uint32_t           size  = parse_varuint32(code);
         EOS_VM_ASSERT(size <= detail::get_max_element_segment_elements(_options), wasm_parse_exception, "elem segment too large");
         decltype(es.elems) elems = { _allocator, size };
         for (uint32_t i = 0; i < size; i++) {
            uint32_t index                     = parse_varuint32(code);
            elems.at(i)                        = index;
            EOS_VM_ASSERT(index < _mod->get_functions_total(), wasm_parse_exception,  "elem for undefined function");
         }
         uint32_t offset = static_cast<uint32_t>(es.offset.value.i32);
         if ( static_cast<uint64_t>(size) + offset <= tt->table.size() ) {
            std::memcpy(tt->table.raw() + offset, elems.raw(), size * sizeof(uint32_t));
         } else {
            _mod->error = "elem out of range";
         }
         es.elems = std::move(elems);
      }

      void parse_init_expr(wasm_code_ptr& code, init_expr& ie, uint8_t type) {
         ie.opcode = *code++;
         switch (ie.opcode) {
            case opcodes::i32_const:
               ie.value.i32 = parse_varint32(code);
               EOS_VM_ASSERT(type == types::i32, wasm_parse_exception, "expected i32 initializer");
               break;
            case opcodes::i64_const:
               ie.value.i64 = parse_varint64(code);
               EOS_VM_ASSERT(type == types::i64, wasm_parse_exception, "expected i64 initializer");
               break;
            case opcodes::f32_const:
               ie.value.f32 = parse_raw<uint32_t>(code);
               EOS_VM_ASSERT(type == types::f32, wasm_parse_exception, "expected f32 initializer");
               break;
            case opcodes::f64_const:
               ie.value.f64 = parse_raw<uint64_t>(code);
               EOS_VM_ASSERT(type == types::f64, wasm_parse_exception, "expected f64 initializer");
               break;
            default:
               EOS_VM_ASSERT(false, wasm_parse_exception,
                             "initializer expression can only acception i32.const, i64.const, f32.const and f64.const");
         }
         EOS_VM_ASSERT((*code++) == opcodes::end, wasm_parse_exception, "no end op found");
      }

      void parse_function_body(wasm_code_ptr& code, function_body& fb, std::size_t idx) {
         fb.size   = parse_varuint32(code);
         EOS_VM_ASSERT(fb.size <= detail::get_max_code_bytes(_options), wasm_parse_exception, "Function body too large");
         const auto&         before    = code.offset();
         const auto&         local_cnt = parse_varuint32(code);
         _current_function_index++;
         EOS_VM_ASSERT(local_cnt <= detail::get_max_local_sets(_options), wasm_parse_exception, "Number of local sets exceeds limit");
         decltype(fb.locals) locals    = { _allocator, local_cnt };
         func_type& ft = _mod->types.at(_mod->functions.at(idx));
         detail::max_func_local_bytes_checker<Options> local_checker(_options, ft);
         // parse the local entries
         for (size_t i = 0; i < local_cnt; i++) {
            auto count = parse_varuint32(code);
            auto type = *code++;
            if (detail::get_allow_invalid_empty_local_set(_options) && count == 0) type = types::i32;
            EOS_VM_ASSERT(type == types::i32 || type == types::i64 || type == types::f32 || type == types::f64,
                          wasm_parse_exception, "invalid local type");
            local_checker.on_local(_options, type, count);
            locals.at(i).count = count;
            locals.at(i).type  = type;
         }
         fb.locals = std::move(locals);

         fb.size -= code.offset() - before;
         auto guard = code.scoped_shrink_bounds(fb.size);
         _function_bodies.emplace_back(wasm_code_ptr{code.raw(), fb.size}, local_checker);

         code += fb.size-1;
         EOS_VM_ASSERT(detail::get_allow_code_after_function_end(_options) || *code == 0x0B,
                       wasm_parse_exception, "failed parsing function body, expected 'end'");
         ++code;
      }

      // The control stack holds either address of the target of the
      // label (for backward jumps) or a list of instructions to be
      // updated (for forward jumps).
      //
      // Inside an if: The first element refers to the `if` and should
      // jump to `else`.  The remaining elements should branch to `end`
      using label_t = decltype(std::declval<Writer>().emit_end());
      using branch_t = decltype(std::declval<Writer>().emit_if());
      struct pc_element_t {
         uint32_t operand_depth;
         uint32_t expected_result;
         uint32_t label_result;
         bool is_if;
         std::variant<label_t, std::vector<branch_t>> relocations;
      };

      static constexpr uint8_t any_type = 0x82;
      struct operand_stack_type_tracker {
         explicit operand_stack_type_tracker(const detail::max_func_local_bytes_stack_checker<Options> local_bytes_checker, const Options& options)
          : local_bytes_checker(local_bytes_checker), options(options) {}
         std::vector<uint8_t> state = { scope_tag };
         static constexpr uint8_t unreachable_tag = 0x80;
         static constexpr uint8_t scope_tag = 0x81;
         uint32_t operand_depth = 0;
         uint32_t maximum_operand_depth = 0;
         detail::max_func_local_bytes_stack_checker<Options> local_bytes_checker;
         const Options& options;
         void push(uint8_t type) {
            assert(type != unreachable_tag && type != scope_tag);
            assert(type == types::i32 || type == types::i64 || type == types::f32 || type == types::f64 || type == any_type);
            EOS_VM_ASSERT(operand_depth < std::numeric_limits<uint32_t>::max(), wasm_parse_exception, "integer overflow in operand depth");
            ++operand_depth;
            maximum_operand_depth = std::max(operand_depth, maximum_operand_depth);
            state.push_back(type);
            local_bytes_checker.push_stack(options, type);
         }
         void pop(uint8_t expected) {
            assert(expected != unreachable_tag && expected != scope_tag);
            if(expected == types::pseudo) return;
            EOS_VM_ASSERT(!state.empty(), wasm_parse_exception, "unexpected pop");
            if (state.back() != unreachable_tag) {
               EOS_VM_ASSERT(state.back() == expected || state.back() == any_type, wasm_parse_exception, "wrong type");
               local_bytes_checker.pop_stack(options, expected);
               --operand_depth;
               state.pop_back();
            }
         }
         uint8_t pop() {
            EOS_VM_ASSERT(!state.empty() && state.back() != scope_tag, wasm_parse_exception, "unexpected pop");
            if (state.back() == unreachable_tag)
               return any_type;
            else {
               uint8_t result = state.back();
               --operand_depth;
               local_bytes_checker.pop_stack(options, result);
               state.pop_back();
               return result;
            }
         }
         void top(uint8_t expected) {
            // Constrain the top of the stack if it was any_type or unreachable_tag.
            pop(expected);
            push(expected);
         }
         void start_unreachable() {
            while(!state.empty() && state.back() != scope_tag) {
               if (state.back() != unreachable_tag)
                  --operand_depth;
               state.pop_back();
            }
            local_bytes_checker.push_unreachable();
            state.push_back(unreachable_tag);
         }
         void push_scope() {
            state.push_back(scope_tag);
         }
         void pop_scope(uint8_t expected_result = types::pseudo) {
            pop(expected_result);
            EOS_VM_ASSERT(!state.empty(), wasm_parse_exception, "unexpected end");
            if (state.back() == unreachable_tag) {
               local_bytes_checker.pop_unreachable();
               state.pop_back();
            }
            EOS_VM_ASSERT(state.back() == scope_tag, wasm_parse_exception, "unexpected end");
            state.pop_back();
            if (expected_result != types::pseudo) {
               push(expected_result);
            }
         }
         void finish() {
            if (!state.empty() && state.back() == unreachable_tag) {
               state.pop_back();
            }
            EOS_VM_ASSERT(state.empty(), wasm_parse_exception, "stack not empty at scope end");
         }
         uint32_t depth() const { return operand_depth; }
      };

      struct local_types_t {
         local_types_t(const func_type& ft, const guarded_vector<local_entry>& locals_arg) :
            _ft(ft), _locals(locals_arg) {
            uint32_t count = ft.param_types.size();
            _boundaries.push_back(count);
            for (uint32_t i = 0; i < locals_arg.size(); ++i) {
               // This test cannot overflow.
               EOS_VM_ASSERT (count <= 0xFFFFFFFFu - locals_arg[i].count, wasm_parse_exception, "too many locals");
               count += locals_arg[i].count;
               _boundaries.push_back(count);
            }
         }
         uint8_t operator[](uint32_t local_idx) const {
            EOS_VM_ASSERT(local_idx < _boundaries.back(), wasm_parse_exception, "undefined local");
            auto pos = std::upper_bound(_boundaries.begin(), _boundaries.end(), local_idx);
            if (pos == _boundaries.begin())
               return _ft.param_types[local_idx];
            else
               return _locals[pos - _boundaries.begin() - 1].type;
         }
         uint64_t locals_count() const {
            uint64_t total = _boundaries.back();
            return total - _ft.param_types.size();
         }
         const func_type& _ft;
         const guarded_vector<local_entry>& _locals;
         std::vector<uint32_t> _boundaries;
      };

      void parse_function_body_code(wasm_code_ptr& code, size_t bounds, const detail::max_func_local_bytes_stack_checker<Options>& local_bytes_checker,
                                    Writer& code_writer, const func_type& ft, const local_types_t& local_types) {
         // Initialize the control stack with the current function as the sole element
         operand_stack_type_tracker op_stack{local_bytes_checker, _options};
         std::vector<pc_element_t> pc_stack{{
               op_stack.depth(),
               ft.return_count ? ft.return_type : static_cast<uint32_t>(types::pseudo),
               ft.return_count ? ft.return_type : static_cast<uint32_t>(types::pseudo),
               false,
               std::vector<branch_t>{}}};

         // writes the continuation of a label to address.  If the continuation
         // is not yet available, address will be recorded in the relocations
         // list for label.
         auto handle_branch_target = [&](uint32_t label, branch_t address) {
            EOS_VM_ASSERT(label < pc_stack.size(), wasm_parse_exception, "invalid label");
            pc_element_t& branch_target = pc_stack[pc_stack.size() - label - 1];
            std::visit(overloaded{ [&](label_t target) { code_writer.fix_branch(address, target); },
                                   [&](std::vector<branch_t>& relocations) { relocations.push_back(address); } },
               branch_target.relocations);
         };

         // Returns the number of operands that need to be popped when
         // branching to label.  If the label has a return value it will
         // be counted in this, and the high bit will be set to signal
         // its presence.
         auto compute_depth_change = [&](uint32_t label) -> uint32_t {
            EOS_VM_ASSERT(label < pc_stack.size(), wasm_parse_exception, "invalid label");
            pc_element_t& branch_target = pc_stack[pc_stack.size() - label - 1];
            uint32_t result = op_stack.depth() - branch_target.operand_depth;
            if(branch_target.label_result != types::pseudo) {
               // FIXME: Reusing the high bit imposes an additional constraint
               // on the maximum depth of the operand stack.  This isn't an
               // actual problem right now, because the stack is hard-coded
               // to 8192 elements, but it would be better to avoid spreading
               // this assumption around the code.
               result |= 0x80000000;
               op_stack.top(branch_target.label_result);
            }
            return result;
         };

         // Handles branches to the end of the scope and pops the pc_stack
         auto exit_scope = [&]() {
            // There must be at least one element
            EOS_VM_ASSERT(pc_stack.size(), wasm_parse_exception, "unexpected end instruction");
            // an if with an empty else cannot have a return value
            EOS_VM_ASSERT(!pc_stack.back().is_if || pc_stack.back().expected_result == types::pseudo, wasm_parse_exception, "wrong type");
            auto end_pos = code_writer.emit_end();
            if(auto* relocations = std::get_if<std::vector<branch_t>>(&pc_stack.back().relocations)) {
               for(auto branch_op : *relocations) {
                  code_writer.fix_branch(branch_op, end_pos);
               }
            }
            op_stack.pop_scope(pc_stack.back().expected_result);
            pc_stack.pop_back();
         };

         auto check_in_bounds = [&]{
            EOS_VM_ASSERT(!detail::get_allow_code_after_function_end(_options) || !pc_stack.empty(),
                          wasm_parse_exception, "code after function end");
         };

         while (code.offset() < bounds) {
            EOS_VM_ASSERT(pc_stack.size() <= detail::get_max_nested_structures(_options), wasm_parse_exception,
                          "nested structures validation failure");

            switch (*code++) {
               case opcodes::unreachable: check_in_bounds(); code_writer.emit_unreachable(); op_stack.start_unreachable(); break;
               case opcodes::nop: code_writer.emit_nop(); break;
               case opcodes::end: {
                  check_in_bounds();
                  exit_scope();
                  EOS_VM_ASSERT(detail::get_allow_code_after_function_end(_options) ||
                                !pc_stack.empty() || code.offset() == bounds, wasm_parse_exception, "function too short");
                  _nested_checker.on_end(_options);
                  break;
               }
               case opcodes::return_: {
                  check_in_bounds();
                  uint32_t label = pc_stack.size() - 1;
                  auto branch = code_writer.emit_return(compute_depth_change(label));
                  handle_branch_target(label, branch);
                  op_stack.start_unreachable();
               } break;
               case opcodes::block: {
                  uint32_t expected_result = *code++;
<<<<<<< HEAD
                  if(expected_result == 0)
=======
                  if(detail::get_allow_zero_blocktype(_options) && expected_result == 0)
>>>>>>> 9a31e8d7
                     expected_result = types::pseudo;
                  EOS_VM_ASSERT(expected_result == types::i32 || expected_result == types::i64 ||
                                expected_result == types::f32 || expected_result == types::f64 ||
                                expected_result == types::pseudo, wasm_parse_exception,
                                "Invalid type code in block");
                  pc_stack.push_back({op_stack.depth(), expected_result, expected_result, false, std::vector<branch_t>{}});
                  code_writer.emit_block();
                  op_stack.push_scope();
                  _nested_checker.on_control(_options);
               } break;
               case opcodes::loop: {
                  uint32_t expected_result = *code++;
<<<<<<< HEAD
                  if(expected_result == 0)
=======
                  if(detail::get_allow_zero_blocktype(_options) && expected_result == 0)
>>>>>>> 9a31e8d7
                     expected_result = types::pseudo;
                  EOS_VM_ASSERT(expected_result == types::i32 || expected_result == types::i64 ||
                                expected_result == types::f32 || expected_result == types::f64 ||
                                expected_result == types::pseudo, wasm_parse_exception,
                                "Invalid type code in loop");
                  auto pos = code_writer.emit_loop();
                  pc_stack.push_back({op_stack.depth(), expected_result, types::pseudo, false, pos});
                  op_stack.push_scope();
                  _nested_checker.on_control(_options);
               } break;
               case opcodes::if_: {
                  check_in_bounds();
                  uint32_t expected_result = *code++;
<<<<<<< HEAD
                  if(expected_result == 0)
=======
                  if(detail::get_allow_zero_blocktype(_options) && expected_result == 0)
>>>>>>> 9a31e8d7
                     expected_result = types::pseudo;
                  EOS_VM_ASSERT(expected_result == types::i32 || expected_result == types::i64 ||
                                expected_result == types::f32 || expected_result == types::f64 ||
                                expected_result == types::pseudo, wasm_parse_exception,
                                "Invalid type code in if");
                  auto branch = code_writer.emit_if();
                  op_stack.pop(types::i32);
                  pc_stack.push_back({op_stack.depth(), expected_result, expected_result, true, std::vector{branch}});
                  op_stack.push_scope();
                  _nested_checker.on_control(_options);
               } break;
               case opcodes::else_: {
                  check_in_bounds();
                  auto& old_index = pc_stack.back();
                  EOS_VM_ASSERT(old_index.is_if, wasm_parse_exception, "else outside if");
                  auto& relocations = std::get<std::vector<branch_t>>(old_index.relocations);
                  // reset the operand stack to the same state as the if
                  op_stack.pop(old_index.expected_result);
                  op_stack.pop_scope();
                  op_stack.push_scope();
                  // Overwrite the branch from the `if` with the `else`.
                  // We're left with a normal relocation list where everything
                  // branches to the corresponding `end`
                  relocations[0] = code_writer.emit_else(relocations[0]);
                  old_index.is_if = false;
                  _nested_checker.on_control(_options);
                  break;
               }
               case opcodes::br: {
                  check_in_bounds();
                  uint32_t label = parse_varuint32(code);
                  auto branch = code_writer.emit_br(compute_depth_change(label));
                  handle_branch_target(label, branch);
                  op_stack.start_unreachable();
               } break;
               case opcodes::br_if: {
                  check_in_bounds();
                  uint32_t label = parse_varuint32(code);
                  op_stack.pop(types::i32);
                  auto branch = code_writer.emit_br_if(compute_depth_change(label));
                  handle_branch_target(label, branch);
               } break;
               case opcodes::br_table: {
                  check_in_bounds();
                  size_t table_size = parse_varuint32(code);
                  EOS_VM_ASSERT(table_size <= detail::get_max_br_table_elements(_options), wasm_parse_exception, "Too many labels in br_table");
                  uint8_t result_type;
                  op_stack.pop(types::i32);
                  auto handler = code_writer.emit_br_table(table_size);
                  for (size_t i = 0; i < table_size; i++) {
                     uint32_t label = parse_varuint32(code);
                     auto branch = handler.emit_case(compute_depth_change(label));
                     handle_branch_target(label, branch);
                     uint8_t one_result = pc_stack[pc_stack.size() - label - 1].label_result;
                     if(i == 0) {
                        result_type = one_result;
                     } else {
                        EOS_VM_ASSERT(result_type == one_result, wasm_parse_exception, "br_table labels must have the same type");
                     }
                  }
                  uint32_t label = parse_varuint32(code);
                  auto branch = handler.emit_default(compute_depth_change(label));
                  handle_branch_target(label, branch);
                  EOS_VM_ASSERT(table_size == 0 || result_type == pc_stack[pc_stack.size() - label - 1].label_result,
                                wasm_parse_exception, "br_table labels must have the same type");
                  op_stack.start_unreachable();
               } break;
               case opcodes::call: {
                  check_in_bounds();
                  uint32_t funcnum = parse_varuint32(code);
                  const func_type& ft = _mod->get_function_type(funcnum);
                  for(uint32_t i = 0; i < ft.param_types.size(); ++i)
                     op_stack.pop(ft.param_types[ft.param_types.size() - i - 1]);
                  EOS_VM_ASSERT(ft.return_count <= 1, wasm_parse_exception, "unsupported");
                  if(ft.return_count)
                     op_stack.push(ft.return_type);
                  code_writer.emit_call(ft, funcnum);
               } break;
               case opcodes::call_indirect: {
                  check_in_bounds();
                  uint32_t functypeidx = parse_varuint32(code);
                  const func_type& ft = _mod->types.at(functypeidx);
                  EOS_VM_ASSERT(_mod->tables.size() > 0, wasm_parse_exception, "call_indirect requires a table");
                  op_stack.pop(types::i32);
                  for(uint32_t i = 0; i < ft.param_types.size(); ++i)
                     op_stack.pop(ft.param_types[ft.param_types.size() - i - 1]);
                  EOS_VM_ASSERT(ft.return_count <= 1, wasm_parse_exception, "unsupported");
                  if(ft.return_count)
                     op_stack.push(ft.return_type);
                  code_writer.emit_call_indirect(ft, functypeidx);
                  EOS_VM_ASSERT(*code == 0, wasm_parse_exception, "call_indirect must end with 0x00.");
                  code++; // 0x00
                  break;
               }
               case opcodes::drop: check_in_bounds(); code_writer.emit_drop(); op_stack.pop(); break;
               case opcodes::select: {
                  check_in_bounds();
                  code_writer.emit_select();
                  op_stack.pop(types::i32);
                  uint8_t t0 = op_stack.pop();
                  uint8_t t1 = op_stack.pop();
                  EOS_VM_ASSERT(t0 == t1 || t0 == any_type || t1 == any_type, wasm_parse_exception, "incorrect types for select");
                  op_stack.push(t0 != any_type? t0 : t1);
               } break;
               case opcodes::get_local: {
                  uint32_t local_idx = parse_varuint32(code);
                  op_stack.push(local_types[local_idx]);
                  code_writer.emit_get_local(local_idx);
               } break;
               case opcodes::set_local: {
                  check_in_bounds();
                  uint32_t local_idx = parse_varuint32(code);
                  op_stack.pop(local_types[local_idx]);
                  code_writer.emit_set_local(local_idx);
               } break;
               case opcodes::tee_local: {
                  check_in_bounds();
                  uint32_t local_idx = parse_varuint32(code);
                  op_stack.top(local_types[local_idx]);
                  code_writer.emit_tee_local(local_idx);
               } break;
               case opcodes::get_global: {
                  uint32_t global_idx = parse_varuint32(code);
                  op_stack.push(_mod->globals.at(global_idx).type.content_type);
                  code_writer.emit_get_global(global_idx);
               } break;
               case opcodes::set_global: {
                  check_in_bounds();
                  uint32_t global_idx = parse_varuint32(code);
                  EOS_VM_ASSERT(_mod->globals.at(global_idx).type.mutability, wasm_parse_exception, "cannot set const global");
                  op_stack.pop(_mod->globals.at(global_idx).type.content_type);
                  code_writer.emit_set_global(global_idx);
               } break;
#define LOAD_OP(op_name, max_align, type)                            \
               case opcodes::op_name: {                              \
                  check_in_bounds();                                 \
                  EOS_VM_ASSERT(_mod->memories.size() > 0, wasm_parse_exception, "load requires memory"); \
                  uint32_t alignment = parse_varuint32(code);        \
                  uint32_t offset = parse_varuint32(code);           \
                  EOS_VM_ASSERT(alignment <= uint32_t(max_align), wasm_parse_exception, "alignment cannot be greater than size."); \
                  EOS_VM_ASSERT(offset <= detail::get_max_memory_offset(_options), wasm_parse_exception, "load offset too large."); \
                  op_stack.pop(types::i32);                          \
                  op_stack.push(types::type);                        \
                  code_writer.emit_ ## op_name( alignment, offset ); \
               } break;

               LOAD_OP(i32_load, 2, i32)
               LOAD_OP(i64_load, 3, i64)
               LOAD_OP(f32_load, 2, f32)
               LOAD_OP(f64_load, 3, f64)
               LOAD_OP(i32_load8_s, 0, i32)
               LOAD_OP(i32_load16_s, 1, i32)
               LOAD_OP(i32_load8_u, 0, i32)
               LOAD_OP(i32_load16_u, 1, i32)
               LOAD_OP(i64_load8_s, 0, i64)
               LOAD_OP(i64_load16_s, 1, i64)
               LOAD_OP(i64_load32_s, 2, i64)
               LOAD_OP(i64_load8_u, 0, i64)
               LOAD_OP(i64_load16_u, 1, i64)
               LOAD_OP(i64_load32_u, 2, i64)

#undef LOAD_OP
                     
#define STORE_OP(op_name, max_align, type)                           \
               case opcodes::op_name: {                              \
                  check_in_bounds();                                 \
                  EOS_VM_ASSERT(_mod->memories.size() > 0, wasm_parse_exception, "store requires memory"); \
                  uint32_t alignment = parse_varuint32(code);        \
                  uint32_t offset = parse_varuint32(code);           \
                  EOS_VM_ASSERT(alignment <= uint32_t(max_align), wasm_parse_exception, "alignment cannot be greater than size."); \
                  EOS_VM_ASSERT(offset <= detail::get_max_memory_offset(_options), wasm_parse_exception, "store offset too large."); \
                  op_stack.pop(types::type);                         \
                  op_stack.pop(types::i32);                          \
                  code_writer.emit_ ## op_name( alignment, offset ); \
               } break;

               STORE_OP(i32_store, 2, i32)
               STORE_OP(i64_store, 3, i64)
               STORE_OP(f32_store, 2, f32)
               STORE_OP(f64_store, 3, f64)
               STORE_OP(i32_store8, 0, i32)
               STORE_OP(i32_store16, 1, i32)
               STORE_OP(i64_store8, 0, i64)
               STORE_OP(i64_store16, 1, i64)
               STORE_OP(i64_store32, 2, i64)

#undef STORE_OP

               case opcodes::current_memory:
                  EOS_VM_ASSERT(_mod->memories.size() != 0, wasm_parse_exception, "memory.size requires memory");
                  op_stack.push(types::i32);
                  EOS_VM_ASSERT(*code == 0, wasm_parse_exception, "memory.size must end with 0x00");
                  code++;
                  code_writer.emit_current_memory();
                  break;
               case opcodes::grow_memory:
                  check_in_bounds();
                  EOS_VM_ASSERT(_mod->memories.size() != 0, wasm_parse_exception, "memory.grow requires memory");
                  op_stack.pop(types::i32);
                  op_stack.push(types::i32);
                  EOS_VM_ASSERT(*code == 0, wasm_parse_exception, "memory.grow must end with 0x00");
                  code++;
                  code_writer.emit_grow_memory();
                  break;
               case opcodes::i32_const: code_writer.emit_i32_const( parse_varint32(code) ); op_stack.push(types::i32); break;
               case opcodes::i64_const: code_writer.emit_i64_const( parse_varint64(code) ); op_stack.push(types::i64); break;
               case opcodes::f32_const: {
                  code_writer.emit_f32_const( parse_raw<float>(code) );
                  op_stack.push(types::f32);
               } break;
               case opcodes::f64_const: {
                  code_writer.emit_f64_const( parse_raw<double>(code) );
                  op_stack.push(types::f64);
               } break;

#define UNOP(opname) \
               case opcodes::opname: check_in_bounds(); code_writer.emit_ ## opname(); op_stack.pop(types::A); op_stack.push(types::R); break;
#define BINOP(opname) \
               case opcodes::opname: check_in_bounds(); code_writer.emit_ ## opname(); op_stack.pop(types::A); op_stack.pop(types::A); op_stack.push(types::R); break;
#define CASTOP(dst, opname, src)                                         \
               case opcodes::dst ## _ ## opname ## _ ## src: check_in_bounds(); code_writer.emit_ ## dst ## _ ## opname ## _ ## src(); op_stack.pop(types::src); op_stack.push(types::dst); break;

#define R i32
#define A i32  
               UNOP(i32_eqz)
               BINOP(i32_eq)
               BINOP(i32_ne)
               BINOP(i32_lt_s)
               BINOP(i32_lt_u)
               BINOP(i32_gt_s)
               BINOP(i32_gt_u)
               BINOP(i32_le_s)
               BINOP(i32_le_u)
               BINOP(i32_ge_s)
               BINOP(i32_ge_u)
#undef A
#define A i64                 
               UNOP(i64_eqz)
               BINOP(i64_eq)
               BINOP(i64_ne)
               BINOP(i64_lt_s)
               BINOP(i64_lt_u)
               BINOP(i64_gt_s)
               BINOP(i64_gt_u)
               BINOP(i64_le_s)
               BINOP(i64_le_u)
               BINOP(i64_ge_s)
               BINOP(i64_ge_u)
#undef A
#define A f32
               BINOP(f32_eq)
               BINOP(f32_ne)
               BINOP(f32_lt)
               BINOP(f32_gt)
               BINOP(f32_le)
               BINOP(f32_ge)
#undef A
#define A f64
               BINOP(f64_eq)
               BINOP(f64_ne)
               BINOP(f64_lt)
               BINOP(f64_gt)
               BINOP(f64_le)
               BINOP(f64_ge)
#undef A
#undef R
#define R A
#define A i32
               UNOP(i32_clz)
               UNOP(i32_ctz)
               UNOP(i32_popcnt)
               BINOP(i32_add)
               BINOP(i32_sub)
               BINOP(i32_mul)
               BINOP(i32_div_s)
               BINOP(i32_div_u)
               BINOP(i32_rem_s)
               BINOP(i32_rem_u)
               BINOP(i32_and)
               BINOP(i32_or)
               BINOP(i32_xor)
               BINOP(i32_shl)
               BINOP(i32_shr_s)
               BINOP(i32_shr_u)
               BINOP(i32_rotl)
               BINOP(i32_rotr)
#undef A
#define A i64
               UNOP(i64_clz)
               UNOP(i64_ctz)
               UNOP(i64_popcnt)
               BINOP(i64_add)
               BINOP(i64_sub)
               BINOP(i64_mul)
               BINOP(i64_div_s)
               BINOP(i64_div_u)
               BINOP(i64_rem_s)
               BINOP(i64_rem_u)
               BINOP(i64_and)
               BINOP(i64_or)
               BINOP(i64_xor)
               BINOP(i64_shl)
               BINOP(i64_shr_s)
               BINOP(i64_shr_u)
               BINOP(i64_rotl)
               BINOP(i64_rotr)
#undef A
#define A f32
               UNOP(f32_abs)
               UNOP(f32_neg)
               UNOP(f32_ceil)
               UNOP(f32_floor)
               UNOP(f32_trunc)
               UNOP(f32_nearest)
               UNOP(f32_sqrt)
               BINOP(f32_add)
               BINOP(f32_sub)
               BINOP(f32_mul)
               BINOP(f32_div)
               BINOP(f32_min)
               BINOP(f32_max)
               BINOP(f32_copysign)
#undef A
#define A f64
               UNOP(f64_abs)
               UNOP(f64_neg)
               UNOP(f64_ceil)
               UNOP(f64_floor)
               UNOP(f64_trunc)
               UNOP(f64_nearest)
               UNOP(f64_sqrt)
               BINOP(f64_add)
               BINOP(f64_sub)
               BINOP(f64_mul)
               BINOP(f64_div)
               BINOP(f64_min)
               BINOP(f64_max)
               BINOP(f64_copysign)
#undef A
#undef R

               CASTOP(i32, wrap, i64)
               CASTOP(i32, trunc_s, f32)
               CASTOP(i32, trunc_u, f32)
               CASTOP(i32, trunc_s, f64)
               CASTOP(i32, trunc_u, f64)
               CASTOP(i64, extend_s, i32)
               CASTOP(i64, extend_u, i32)
               CASTOP(i64, trunc_s, f32)
               CASTOP(i64, trunc_u, f32)
               CASTOP(i64, trunc_s, f64)
               CASTOP(i64, trunc_u, f64)
               CASTOP(f32, convert_s, i32)
               CASTOP(f32, convert_u, i32)
               CASTOP(f32, convert_s, i64)
               CASTOP(f32, convert_u, i64)
               CASTOP(f32, demote, f64)
               CASTOP(f64, convert_s, i32)
               CASTOP(f64, convert_u, i32)
               CASTOP(f64, convert_s, i64)
               CASTOP(f64, convert_u, i64)
               CASTOP(f64, promote, f32)
               CASTOP(i32, reinterpret, f32)
               CASTOP(i64, reinterpret, f64)
               CASTOP(f32, reinterpret, i32)
               CASTOP(f64, reinterpret, i64)

#undef CASTOP
#undef UNOP
#undef BINOP
               default: EOS_VM_ASSERT(false, wasm_parse_exception, "Illegal instruction");
            }
         }
         EOS_VM_ASSERT( pc_stack.empty(), wasm_parse_exception, "function body too long" );
         _mod->maximum_stack = std::max(_mod->maximum_stack, static_cast<uint64_t>(op_stack.maximum_operand_depth) + local_types.locals_count());
      }

      void parse_data_segment(wasm_code_ptr& code, data_segment& ds) {
         EOS_VM_ASSERT(_mod->memories.size() != 0, wasm_parse_exception, "data requires memory");
         ds.index = parse_varuint32(code);
         parse_init_expr(code, ds.offset, types::i32);
         auto len =  parse_varuint32(code);
         EOS_VM_ASSERT(len <= detail::get_max_data_segment_bytes(_options), wasm_parse_exception, "data segment too large.");
         EOS_VM_ASSERT(static_cast<uint64_t>(static_cast<uint32_t>(ds.offset.value.i32)) + len <= detail::get_max_linear_memory_init(_options),
                       wasm_parse_exception, "out-of-bounds data section");
         auto guard = code.scoped_shrink_bounds(len);
         ds.data = decltype(ds.data){ _allocator, len};
         ds.data.copy(code.raw(), len);
         code += len;
      }

      template <typename Elem, typename ParseFunc>
      inline void parse_section_impl(wasm_code_ptr& code, vec<Elem>& elems, std::uint32_t max_elements, ParseFunc&& elem_parse) {
         auto count = parse_varuint32(code);
         EOS_VM_ASSERT(count <= max_elements, wasm_parse_exception, "number of section elements exceeded limit");
         elems      = vec<Elem>{ _allocator, count };
         for (size_t i = 0; i < count; i++) { elem_parse(code, elems.at(i), i); }
      }

      template <uint8_t id>
      inline void parse_section(wasm_code_ptr&                                                             code,
                                vec<typename std::enable_if_t<id == section_id::type_section, func_type>>& elems) {
         parse_section_impl(code, elems, detail::get_max_type_section_elements(_options),
                            [&](wasm_code_ptr& code, func_type& ft, std::size_t /*idx*/) { parse_func_type(code, ft); });
      }
      template <uint8_t id>
      inline void parse_section(wasm_code_ptr&                                                                  code,
                                vec<typename std::enable_if_t<id == section_id::import_section, import_entry>>& elems) {
         parse_section_impl(code, elems, detail::get_max_import_section_elements(_options),
                            [&](wasm_code_ptr& code, import_entry& ie, std::size_t /*idx*/) { parse_import_entry(code, ie); });
      }
      template <uint8_t id>
      inline void parse_section(wasm_code_ptr&                                                                code,
                                vec<typename std::enable_if_t<id == section_id::function_section, uint32_t>>& elems) {
         parse_section_impl(code, elems, detail::get_max_function_section_elements(_options),
                            [&](wasm_code_ptr& code, uint32_t& elem, std::size_t /*idx*/) { elem = parse_varuint32(code); });
      }
      template <uint8_t id>
      inline void parse_section(wasm_code_ptr&                                                               code,
                                vec<typename std::enable_if_t<id == section_id::table_section, table_type>>& elems) {
         parse_section_impl(code, elems, 1,
                            [&](wasm_code_ptr& code, table_type& tt, std::size_t /*idx*/) { parse_table_type(code, tt); });
      }
      template <uint8_t id>
      inline void parse_section(wasm_code_ptr&                                                                 code,
                                vec<typename std::enable_if_t<id == section_id::memory_section, memory_type>>& elems) {
         parse_section_impl(code, elems, 1, [&](wasm_code_ptr& code, memory_type& mt, std::size_t idx) {
            EOS_VM_ASSERT(idx == 0, wasm_parse_exception, "only one memory is permitted");
            parse_memory_type(code, mt);
         });
      }
      template <uint8_t id>
      inline void
      parse_section(wasm_code_ptr&                                                                     code,
                    vec<typename std::enable_if_t<id == section_id::global_section, global_variable>>& elems) {
         parse_section_impl(code, elems, detail::get_max_global_section_elements(_options),
                            [&](wasm_code_ptr& code, global_variable& gv, std::size_t /*idx*/) { parse_global_variable(code, gv); });
      }
      template <uint8_t id>
      inline void parse_section(wasm_code_ptr&                                                                  code,
                                vec<typename std::enable_if_t<id == section_id::export_section, export_entry>>& elems) {
         parse_section_impl(code, elems, detail::get_max_export_section_elements(_options),
                            [&](wasm_code_ptr& code, export_entry& ee, std::size_t /*idx*/) { parse_export_entry(code, ee); });
      }
      template <uint8_t id>
      inline void parse_section(wasm_code_ptr&                                                        code,
                                typename std::enable_if_t<id == section_id::start_section, uint32_t>& start) {
         start = parse_varuint32(code);
         const func_type& ft = _mod->get_function_type(start);
         EOS_VM_ASSERT(ft.return_count == 0 && ft.param_types.size() == 0, wasm_parse_exception, "wrong type for start");
      }
      template <uint8_t id>
      inline void
      parse_section(wasm_code_ptr&                                                                   code,
                    vec<typename std::enable_if_t<id == section_id::element_section, elem_segment>>& elems) {
         parse_section_impl(code, elems, detail::get_max_element_section_elements(_options),
                            [&](wasm_code_ptr& code, elem_segment& es, std::size_t /*idx*/) { parse_elem_segment(code, es); });
      }
      template <uint8_t id>
      inline void parse_section(wasm_code_ptr&                                                                 code,
                                vec<typename std::enable_if_t<id == section_id::code_section, function_body>>& elems) {
         parse_section_impl(code, elems, detail::get_max_function_section_elements(_options),
                            [&](wasm_code_ptr& code, function_body& fb, std::size_t idx) { parse_function_body(code, fb, idx); });
         EOS_VM_ASSERT( elems.size() == _mod->functions.size(), wasm_parse_exception, "code section must have the same size as the function section" );
         Writer code_writer(_allocator, code.bounds() - code.offset(), *_mod);
         for (size_t i = 0; i < _function_bodies.size(); i++) {
            function_body& fb = _mod->code[i];
            func_type& ft = _mod->types.at(_mod->functions.at(i));
            local_types_t local_types(ft, fb.locals);
            code_writer.emit_prologue(ft, fb.locals, i);
            parse_function_body_code(_function_bodies[i].first, fb.size, _function_bodies[i].second, code_writer, ft, local_types);
            code_writer.emit_epilogue(ft, fb.locals, i);
            code_writer.finalize(fb);
         }
      }
      template <uint8_t id>
      inline void parse_section(wasm_code_ptr&                                                                code,
                                vec<typename std::enable_if_t<id == section_id::data_section, data_segment>>& elems) {
         parse_section_impl(code, elems, detail::get_max_data_section_elements(_options),
                            [&](wasm_code_ptr& code, data_segment& ds, std::size_t /*idx*/) { parse_data_segment(code, ds); });
      }

      template <size_t N>
      varint<N> parse_varint(const wasm_code& code, size_t index) {
         varint<N> result(0);
         result.set(code, index);
         return result;
      }

      template <size_t N>
      varuint<N> parse_varuint(const wasm_code& code, size_t index) {
         varuint<N> result(0);
         result.set(code, index);
         return result;
      }

      void on_mutable_global(uint8_t type) {
         _globals_checker.on_mutable_global(_options, type);
      }

      void validate_exports() const {
         std::vector<const guarded_vector<uint8_t>*> export_names;
         export_names.reserve(_mod->exports.size());
         for (uint32_t i = 0; i < _mod->exports.size(); ++i) {
            export_names.push_back(&_mod->exports[i].field_str);
         }
         std::sort(export_names.begin(), export_names.end(), [](auto* lhs, auto* rhs) {
            return std::lexicographical_compare(lhs->raw(), lhs->raw() + lhs->size(), rhs->raw(), rhs->raw() + rhs->size());
         });
         auto it = std::adjacent_find(export_names.begin(), export_names.end(), [](auto* lhs, auto* rhs) {
            return lhs->size() == rhs->size() && std::equal(lhs->raw(), lhs->raw() + lhs->size(), rhs->raw());
         });
         EOS_VM_ASSERT(it == export_names.end(), wasm_parse_exception, "duplicate export name");
      }

    private:
      growable_allocator& _allocator;
      Options             _options;
      module*             _mod; // non-owning weak pointer
      int64_t             _current_function_index = -1;
      uint64_t            _maximum_function_stack_usage = 0; // non-parameter locals + stack
      std::vector<std::pair<wasm_code_ptr, detail::max_func_local_bytes_stack_checker<Options>>>  _function_bodies;
      detail::max_mutable_globals_checker<Options> _globals_checker;
      detail::eosio_max_nested_structures_checker<Options> _nested_checker;
   };
}} // namespace eosio::vm<|MERGE_RESOLUTION|>--- conflicted
+++ resolved
@@ -762,11 +762,7 @@
                } break;
                case opcodes::block: {
                   uint32_t expected_result = *code++;
-<<<<<<< HEAD
-                  if(expected_result == 0)
-=======
                   if(detail::get_allow_zero_blocktype(_options) && expected_result == 0)
->>>>>>> 9a31e8d7
                      expected_result = types::pseudo;
                   EOS_VM_ASSERT(expected_result == types::i32 || expected_result == types::i64 ||
                                 expected_result == types::f32 || expected_result == types::f64 ||
@@ -779,11 +775,7 @@
                } break;
                case opcodes::loop: {
                   uint32_t expected_result = *code++;
-<<<<<<< HEAD
-                  if(expected_result == 0)
-=======
                   if(detail::get_allow_zero_blocktype(_options) && expected_result == 0)
->>>>>>> 9a31e8d7
                      expected_result = types::pseudo;
                   EOS_VM_ASSERT(expected_result == types::i32 || expected_result == types::i64 ||
                                 expected_result == types::f32 || expected_result == types::f64 ||
@@ -797,11 +789,7 @@
                case opcodes::if_: {
                   check_in_bounds();
                   uint32_t expected_result = *code++;
-<<<<<<< HEAD
-                  if(expected_result == 0)
-=======
                   if(detail::get_allow_zero_blocktype(_options) && expected_result == 0)
->>>>>>> 9a31e8d7
                      expected_result = types::pseudo;
                   EOS_VM_ASSERT(expected_result == types::i32 || expected_result == types::i64 ||
                                 expected_result == types::f32 || expected_result == types::f64 ||
