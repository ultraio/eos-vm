/**
 * @file
 * @copyright defined in eos-vm/LICENSE
 */
#pragma once

// eos-vm headers
#include <eosio/vm/constants.hpp>
#include <eosio/vm/exceptions.hpp>
#include <eosio/vm/outcome.hpp>

<<<<<<< HEAD
#include <csignal>
#include <cstdint>
#include <cstring>
#include <iostream>
#include <memory>
#include <string>
#include <vector>

=======
// stl headers
#include <cstring>
#include <iostream>
#include <memory>
#include <optional>
#include <string>
#include <tuple>
#include <unordered_set>
#include <vector>

// libc headers
#include <setjmp.h>
#include <signal.h>

// aux headers
>>>>>>> 55ffc44e
#include <sys/mman.h>

namespace eosio { namespace vm {

   /// \group memory_allocators Allocator Utils
   /// Type to house global registration of allocators for signal handling purposes.
   struct allocator_registration {
      using allocator_memory_range = std::tuple<uintptr_t, size_t, jmp_buf>;

      static std::unordered_set<allocator_memory_range> allocators_regions;

      template <typename Allocator>
      static void register_allocator(Allocator&& allocator) {
         allocators_regions.emplace(allocator.get_base_address(), allocator.get_max_size(), jmp_buf{});
      }

      template <typename Allocator>
      static void unregister_allocator(Allocator&& allocator) {
         allocators_regions.erase({ allocator.get_base_address(), allocator.get_max_size(), jmp_buf{} });
      }

      static std::optional<allocator_memory_range&> get(uintptr_t address) {
         for (auto& amr : allocators_regions)
            if (std::get<0>(amr) <= address && address < (std::get<0>(amr) + std::get<1>(amr)))
               return amr;
         return {};
      }
   };

   [[noreturn]] void default_wasm_segfault_handler(int sig, siginfo_t* siginfo, void*) {
      if (const auto& amr = allocator_registration::get(siginfo.si_address))
         longjmp(std::get<2>(amr), 1);
      else
         raise(sig);
   }

   outcome::result<result_void> setup_signal_handler() {
      struct sigaction sa;
      sa.sa_sigaction = &default_wasm_segfault_handler;
      sigemptyset(&sa.sa_mask);
      sa.sa_flags = SA_NODEFER | SA_SIGINFO;
      sigaction(SIGSEGV, &sa, NULL);
      sigaction(SIGBUS, &sa, NULL);
   }

   class bounded_allocator {
    public:
<<<<<<< HEAD
      bounded_allocator(size_t size) {
         mem_size = size;
         raw      = std::unique_ptr<uint8_t[]>(new uint8_t[mem_size]);
      }
      template <typename T>
      T* alloc(size_t size = 1) {
         EOS_WB_ASSERT((sizeof(T) * size) + index <= mem_size, wasm_bad_alloc, "wasm failed to allocate native");
         T* ret = (T*)(raw.get() + index);
         index += sizeof(T) * size;
         return ret;
      }
      void free() {
         EOS_WB_ASSERT(index > 0, wasm_double_free, "double free");
         index = 0;
      }
      void                       reset() { index = 0; }
      size_t                     mem_size;
      std::unique_ptr<uint8_t[]> raw;
      size_t                     index = 0;
=======
      static outcome::result<bounded_allocator&&> init(size_t sz) {
         bounded_allocator ba(sz);
         if (LIKELY(_valid))
            return std::move(ba);
         return system_errors::constructor_failure;
      }

      template <typename T>
      outcome::result<T*> alloc(size_t size = 1) {
         EOS_VM_ASSERT((sizeof(T) * size) + _index <= _size, memory_errors::bad_alloc);

         T* ret = (T*)(_raw.get() + _index);
         _index += sizeof(T) * size;
         return ret;
      }

      outcome::result<result_void> free() {
         EOS_VM_ASSERT(_index > 0, memory_errors::double_free);
         _index = 0;
      }

      void reset() { _index = 0; }

      uintptr_t get_base_address() const { return _raw.get(); }
      size_t    get_max_size() const { return _size; }

    private:
      bounded_allocator(size_t size) : _size(size) {
         try {
            _raw = std::unique_ptr<char[]>(new char[_size]);
         } catch (...) { _valid = false; }
      }
      bool                    _valid = true;
      size_t                  _size  = 0;
      std::unique_ptr<char[]> _raw   = nullptr;
      size_t                  _index = 0;
>>>>>>> 55ffc44e
   };

   class growable_allocator {
    public:
      static constexpr size_t max_memory_size = 1024 * 1024 * 1024; // 1GB
      static constexpr size_t chunk_size      = 128 * 1024;         // 128KB
      static constexpr size_t align_amt       = 16;
      static constexpr size_t align_offset(size_t offset) { return (offset + align_amt - 1) & ~(align_amt - 1); }

<<<<<<< HEAD
      // size in bytes
      growable_allocator(size_t size) {
         _base = (char*)mmap(NULL, max_memory_size, PROT_NONE, MAP_PRIVATE | MAP_ANONYMOUS, -1, 0);
         if (size != 0) {
            size_t chunks_to_alloc = (size / chunk_size) + 1;
            _size += (chunk_size * chunks_to_alloc);
            mprotect((char*)_base, _size, PROT_READ | PROT_WRITE);
         }
      }

      ~growable_allocator() { munmap(_base, max_memory_size); }

      // TODO use Outcome library
=======
      static outcome::result<growable_allocator&&> init(size_t sz) {
         growable_allocator ga(sz);
         if (LIKELY(_valid))
            return std::move(ga);
         return system_errors::constructor_failure;
      }

      ~growable_allocator() {
         if (LIKELY(_valid))
            munmap(_base, max_memory_size);
      }

>>>>>>> 55ffc44e
      template <typename T>
      T* alloc(size_t size = 0) {
         size_t aligned = align_offset((sizeof(T) * size) + _offset);
         if (aligned >= _size) {
            size_t chunks_to_alloc = aligned / chunk_size;
<<<<<<< HEAD
            mprotect((char*)_base + _size, (chunk_size * chunks_to_alloc), PROT_READ | PROT_WRITE);
=======
            EOS_VM_ASSERT_INVALIDATE(
                  mprotect((char*)_base + _size, (chunk_size * chunks_to_alloc), PROT_READ | PROT_WRITE) == -1,
                  memory_errors::bad_alloc);
>>>>>>> 55ffc44e
            _size += (chunk_size * chunks_to_alloc);
         }

         T* ptr  = (T*)(_base + _offset);
         _offset = aligned;
         return ptr;
      }

<<<<<<< HEAD
      void free() { EOS_WB_ASSERT(false, wasm_bad_alloc, "unimplemented"); }

      void reset() { _offset = 0; }

      size_t _offset = 0;
      size_t _size   = 0;
      char*  _base;
   };

   template <typename T>
   class fixed_stack_allocator {
    private:
      T*     raw      = nullptr;
      size_t max_size = 0;
      void   set_up_signals() {
         struct sigaction sa;
         sa.sa_sigaction = [](int sig, siginfo_t*, void*) {
            throw stack_memory_exception{ "stack memory out-of-bounds" };
         };
         sigemptyset(&sa.sa_mask);
         sa.sa_flags = SA_NODEFER | SA_SIGINFO;
         sigaction(SIGSEGV, &sa, NULL);
         sigaction(SIGBUS, &sa, NULL);
      }

    public:
      template <typename U>
      void free() {
         munmap(raw, max_memory);
      }
      fixed_stack_allocator(size_t max_size) : max_size(max_size) {
         set_up_signals();
         raw = (T*)mmap(NULL, max_memory, PROT_NONE, MAP_PRIVATE | MAP_ANONYMOUS, -1, 0);
         mprotect(raw, max_size * sizeof(T), PROT_READ | PROT_WRITE);
      }
      inline T* get_base_ptr() const { return raw; }
=======
      void free() { EOS_VM_ASSERT(false, system_errors::unimplemented_failure); }

      void reset() { _offset = 0; }

    private:
      // size in bytes
      growable_allocator(size_t size, bool& failed) : _size((size / chunk_size)) {
         _base  = (char*)mmap(NULL, max_memory_size, PROT_NONE, MAP_PRIVATE | MAP_ANONYMOUS, -1, 0);
         failed = _base == MAP_FAILED;
         if (size != 0) {
            size_t chunks_to_alloc = (size / chunk_size) + 1;
            _size += (chunk_size * chunks_to_alloc);
            failed |= mprotect((char*)_base, _size, PROT_READ | PROT_WRITE) == -1;
         }
      }

      bool   _valid  = true;
      size_t _offset = 0;
      size_t _size   = 0;
      char*  _base;
>>>>>>> 55ffc44e
   };

   class wasm_allocator {
    private:
<<<<<<< HEAD
      char*   raw       = nullptr;
      char*   _previous = raw;
      int32_t page      = 0;

      void set_up_signals() {
         struct sigaction sa;
         sa.sa_sigaction = [](int sig, siginfo_t*, void*) {
            throw wasm_memory_exception{ "wasm memory out-of-bounds" };
         };
         sigemptyset(&sa.sa_mask);
         sa.sa_flags = SA_NODEFER | SA_SIGINFO;
         sigaction(SIGSEGV, &sa, NULL);
         sigaction(SIGBUS, &sa, NULL);
      }
=======
      bool    _valid    = true;
      char*   _raw      = nullptr;
      char*   _previous = _raw;
      int32_t _page     = 0;

      wasm_allocator() {}
>>>>>>> 55ffc44e

    public:
      template <typename T>
      T* alloc(size_t size = 1 /*in pages*/) {
         EOS_WB_ASSERT(page + size <= max_pages, wasm_bad_alloc, "exceeded max number of pages");
         mprotect(raw + (page_size * page), (page_size * size), PROT_READ | PROT_WRITE);
         T* ptr    = (T*)_previous;
         _previous = (raw + (page_size * page));
         page += size;
         return ptr;
      }
      void free() { munmap(raw, max_memory); }
      wasm_allocator() {
<<<<<<< HEAD
         set_up_signals();
         raw       = (char*)mmap(NULL, max_memory, PROT_NONE, MAP_PRIVATE | MAP_ANONYMOUS, -1, 0);
         _previous = raw;
         mprotect(raw, 1 * page_size, PROT_READ | PROT_WRITE);
         page = 1;
=======
         //set_up_signals();
         raw       = (char*)mmap(NULL, max_memory, PROT_NONE, MAP_PRIVATE | MAP_ANONYMOUS, -1, 0);
         _previous = raw;
         mprotect(raw, 3 * page_size, PROT_READ | PROT_WRITE);
         page = 3;
>>>>>>> 55ffc44e
      }
      void reset() {
         uint64_t size = page_size * page;
         _previous     = raw;
         memset(raw, 0, size);
<<<<<<< HEAD
         page = 1;
         mprotect(raw, size, PROT_NONE);
         mprotect(raw, 1 * page_size, PROT_READ | PROT_WRITE);
=======
         page = 3;
         mprotect(raw, size, PROT_NONE);
         mprotect(raw, 3 * page_size, PROT_READ | PROT_WRITE);
>>>>>>> 55ffc44e
      }
      template <typename T>
      inline T* get_base_ptr() const {
         return reinterpret_cast<T*>(raw);
      }
      inline int32_t get_current_page() const { return page; }
   };
}} // namespace eosio::vm<|MERGE_RESOLUTION|>--- conflicted
+++ resolved
@@ -9,18 +9,9 @@
 #include <eosio/vm/exceptions.hpp>
 #include <eosio/vm/outcome.hpp>
 
-<<<<<<< HEAD
-#include <csignal>
-#include <cstdint>
-#include <cstring>
-#include <iostream>
-#include <memory>
-#include <string>
-#include <vector>
-
-=======
 // stl headers
 #include <cstring>
+#include <csignal>
 #include <iostream>
 #include <memory>
 #include <optional>
@@ -31,10 +22,8 @@
 
 // libc headers
 #include <setjmp.h>
-#include <signal.h>
 
 // aux headers
->>>>>>> 55ffc44e
 #include <sys/mman.h>
 
 namespace eosio { namespace vm {
@@ -82,7 +71,6 @@
 
    class bounded_allocator {
     public:
-<<<<<<< HEAD
       bounded_allocator(size_t size) {
          mem_size = size;
          raw      = std::unique_ptr<uint8_t[]>(new uint8_t[mem_size]);
@@ -102,44 +90,6 @@
       size_t                     mem_size;
       std::unique_ptr<uint8_t[]> raw;
       size_t                     index = 0;
-=======
-      static outcome::result<bounded_allocator&&> init(size_t sz) {
-         bounded_allocator ba(sz);
-         if (LIKELY(_valid))
-            return std::move(ba);
-         return system_errors::constructor_failure;
-      }
-
-      template <typename T>
-      outcome::result<T*> alloc(size_t size = 1) {
-         EOS_VM_ASSERT((sizeof(T) * size) + _index <= _size, memory_errors::bad_alloc);
-
-         T* ret = (T*)(_raw.get() + _index);
-         _index += sizeof(T) * size;
-         return ret;
-      }
-
-      outcome::result<result_void> free() {
-         EOS_VM_ASSERT(_index > 0, memory_errors::double_free);
-         _index = 0;
-      }
-
-      void reset() { _index = 0; }
-
-      uintptr_t get_base_address() const { return _raw.get(); }
-      size_t    get_max_size() const { return _size; }
-
-    private:
-      bounded_allocator(size_t size) : _size(size) {
-         try {
-            _raw = std::unique_ptr<char[]>(new char[_size]);
-         } catch (...) { _valid = false; }
-      }
-      bool                    _valid = true;
-      size_t                  _size  = 0;
-      std::unique_ptr<char[]> _raw   = nullptr;
-      size_t                  _index = 0;
->>>>>>> 55ffc44e
    };
 
    class growable_allocator {
@@ -149,7 +99,6 @@
       static constexpr size_t align_amt       = 16;
       static constexpr size_t align_offset(size_t offset) { return (offset + align_amt - 1) & ~(align_amt - 1); }
 
-<<<<<<< HEAD
       // size in bytes
       growable_allocator(size_t size) {
          _base = (char*)mmap(NULL, max_memory_size, PROT_NONE, MAP_PRIVATE | MAP_ANONYMOUS, -1, 0);
@@ -163,32 +112,12 @@
       ~growable_allocator() { munmap(_base, max_memory_size); }
 
       // TODO use Outcome library
-=======
-      static outcome::result<growable_allocator&&> init(size_t sz) {
-         growable_allocator ga(sz);
-         if (LIKELY(_valid))
-            return std::move(ga);
-         return system_errors::constructor_failure;
-      }
-
-      ~growable_allocator() {
-         if (LIKELY(_valid))
-            munmap(_base, max_memory_size);
-      }
-
->>>>>>> 55ffc44e
       template <typename T>
       T* alloc(size_t size = 0) {
          size_t aligned = align_offset((sizeof(T) * size) + _offset);
          if (aligned >= _size) {
             size_t chunks_to_alloc = aligned / chunk_size;
-<<<<<<< HEAD
             mprotect((char*)_base + _size, (chunk_size * chunks_to_alloc), PROT_READ | PROT_WRITE);
-=======
-            EOS_VM_ASSERT_INVALIDATE(
-                  mprotect((char*)_base + _size, (chunk_size * chunks_to_alloc), PROT_READ | PROT_WRITE) == -1,
-                  memory_errors::bad_alloc);
->>>>>>> 55ffc44e
             _size += (chunk_size * chunks_to_alloc);
          }
 
@@ -197,7 +126,6 @@
          return ptr;
       }
 
-<<<<<<< HEAD
       void free() { EOS_WB_ASSERT(false, wasm_bad_alloc, "unimplemented"); }
 
       void reset() { _offset = 0; }
@@ -234,33 +162,10 @@
          mprotect(raw, max_size * sizeof(T), PROT_READ | PROT_WRITE);
       }
       inline T* get_base_ptr() const { return raw; }
-=======
-      void free() { EOS_VM_ASSERT(false, system_errors::unimplemented_failure); }
-
-      void reset() { _offset = 0; }
-
-    private:
-      // size in bytes
-      growable_allocator(size_t size, bool& failed) : _size((size / chunk_size)) {
-         _base  = (char*)mmap(NULL, max_memory_size, PROT_NONE, MAP_PRIVATE | MAP_ANONYMOUS, -1, 0);
-         failed = _base == MAP_FAILED;
-         if (size != 0) {
-            size_t chunks_to_alloc = (size / chunk_size) + 1;
-            _size += (chunk_size * chunks_to_alloc);
-            failed |= mprotect((char*)_base, _size, PROT_READ | PROT_WRITE) == -1;
-         }
-      }
-
-      bool   _valid  = true;
-      size_t _offset = 0;
-      size_t _size   = 0;
-      char*  _base;
->>>>>>> 55ffc44e
    };
 
    class wasm_allocator {
     private:
-<<<<<<< HEAD
       char*   raw       = nullptr;
       char*   _previous = raw;
       int32_t page      = 0;
@@ -275,14 +180,6 @@
          sigaction(SIGSEGV, &sa, NULL);
          sigaction(SIGBUS, &sa, NULL);
       }
-=======
-      bool    _valid    = true;
-      char*   _raw      = nullptr;
-      char*   _previous = _raw;
-      int32_t _page     = 0;
-
-      wasm_allocator() {}
->>>>>>> 55ffc44e
 
     public:
       template <typename T>
@@ -296,33 +193,19 @@
       }
       void free() { munmap(raw, max_memory); }
       wasm_allocator() {
-<<<<<<< HEAD
          set_up_signals();
          raw       = (char*)mmap(NULL, max_memory, PROT_NONE, MAP_PRIVATE | MAP_ANONYMOUS, -1, 0);
          _previous = raw;
          mprotect(raw, 1 * page_size, PROT_READ | PROT_WRITE);
          page = 1;
-=======
-         //set_up_signals();
-         raw       = (char*)mmap(NULL, max_memory, PROT_NONE, MAP_PRIVATE | MAP_ANONYMOUS, -1, 0);
-         _previous = raw;
-         mprotect(raw, 3 * page_size, PROT_READ | PROT_WRITE);
-         page = 3;
->>>>>>> 55ffc44e
       }
       void reset() {
          uint64_t size = page_size * page;
          _previous     = raw;
          memset(raw, 0, size);
-<<<<<<< HEAD
          page = 1;
          mprotect(raw, size, PROT_NONE);
          mprotect(raw, 1 * page_size, PROT_READ | PROT_WRITE);
-=======
-         page = 3;
-         mprotect(raw, size, PROT_NONE);
-         mprotect(raw, 3 * page_size, PROT_READ | PROT_WRITE);
->>>>>>> 55ffc44e
       }
       template <typename T>
       inline T* get_base_ptr() const {
