--- conflicted
+++ resolved
@@ -237,13 +237,8 @@
       }
 
       template <typename Alt>
-<<<<<<< HEAD
       inline constexpr bool is_a() const {
-         return _which == detail::get_alternatives_index<0, Alt, Alternatives...>::value;
-=======
-      inline constexpr bool is_a() {
          return _which == detail::get_alternatives_index_v<Alt, Alternatives...>;
->>>>>>> 00fe6de3
       }
       inline constexpr void toggle_exiting_which() { _which ^= 0x100; }
       inline constexpr void clear_exiting_which() { _which &= 0xFF; }
