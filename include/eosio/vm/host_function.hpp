--- conflicted
+++ resolved
@@ -287,12 +287,7 @@
             return std::tuple_cat(std::tuple<tuple_t>(create_value<Args, source_t, Skip_Amt>(tc, std::make_index_sequence<skip_amt>{})),
                   get_values<Args, At+1, Skip_Amt + skip_amt>(tc));
          }
-<<<<<<< HEAD
-      }
-=======
-         SourceType source(); // Not defined.  Only used with decltype
-      };
->>>>>>> c7391d3c
+      }
 
       template <typename Type_Converter, typename T>
       constexpr auto resolve_result(Type_Converter& tc, T&& val) {
@@ -307,43 +302,11 @@
          }
       }
 
-<<<<<<< HEAD
       template <bool Once, std::size_t Cnt, typename T, typename F>
       inline constexpr void invoke_on_impl(F&& fn) {
          if constexpr (Once && Cnt == 0) {
             std::invoke(fn);
          }
-=======
-      template<int N>
-      struct fold_cons_impl;
-      template<typename... T>
-      using fold_cons = typename fold_cons_impl<sizeof...(T)>::template fn<T...>;
-      template<>
-      struct fold_cons_impl<0> {
-         template<typename... T>
-         using fn = nil_t;
-      };
-      template<int N>
-      struct fold_cons_impl {
-         template<typename T0, typename... T>
-         using fn = cons<cons_item<T0, T0>, fold_cons<T...>>;
-      };
-
-      template<typename T, typename Tail>
-      constexpr auto make_value_getter() {
-         return make_value_getter_impl<Tail::size, T, Tail>();
-      }
-
-      // args should be a tuple
-      // Constructs a cons of the translated arguments given a list of
-      // argument types, a wasm stack, and a wasm allocator.
-      template<typename Args>
-      struct pack_args;
-
-      template<typename T, typename F>
-      auto make_cons_item(F&& f) {
-         return [=](auto& arg) { return cons_item<T, decltype(f(arg))>{[&]() -> decltype(auto) { return f(arg); }}; };
->>>>>>> c7391d3c
       }
 
       template <bool Once, std::size_t Cnt, typename T, typename F, typename Arg, typename... Args>
@@ -368,7 +331,6 @@
          return Precondition::condition(ctx, std::get<Is>(std::forward<Args>(args))...);
       }
 
-<<<<<<< HEAD
       template <std::size_t I, typename Preconditions, typename Type_Converter, typename Args>
       inline static auto preconditions_runner(Type_Converter& ctx, Args&& args) {
          constexpr std::size_t args_size = std::tuple_size_v<Args>;
@@ -377,38 +339,6 @@
             return preconditions_runner<I+1, Preconditions>(ctx,
                    precondition_runner<std::tuple_element_t<I, Preconditions>>(ctx,
                       std::forward<Args>(args), std::make_index_sequence<args_size>{}));
-=======
-      template<typename S, typename... Rest>
-      constexpr auto get_arg_type() {
-         if constexpr (std::is_integral_v<S> && sizeof(S) == 4)
-            return types::i32;
-         else if constexpr (std::is_integral_v<S> && sizeof(S) == 8)
-            return types::i64;
-         else if constexpr (std::is_floating_point_v<S> && sizeof(S) == 4)
-            return types::f32;
-         else if constexpr (std::is_floating_point_v<S> && sizeof(S) == 8)
-            return types::f64;
-         else if constexpr (std::is_void_v<std::decay_t<std::remove_pointer_t<S>>>)
-            return types::i32;
-         else {
-            return get_arg_type<decltype(detail::make_value_getter<S, fold_cons<Rest...>>().source()), Rest...>();
-         }
-      }
-
-      template <typename T, typename WAlloc>
-      constexpr auto resolve_result(T&& res, WAlloc* alloc) {
-         if constexpr (std::is_integral_v<T> && sizeof(T) == 4)
-            return i32_const_t{ static_cast<uint32_t>(res) };
-         else if constexpr (std::is_integral_v<T> && sizeof(T) == 8)
-            return i64_const_t{ static_cast<uint64_t>(res) };
-         else if constexpr (std::is_floating_point_v<T> && sizeof(T) == 4)
-            return f32_const_t{ static_cast<float>(res) };
-         else if constexpr (std::is_floating_point_v<T> && sizeof(T) == 8)
-            return f64_const_t{ static_cast<double>(res) };
-         else if constexpr (std::is_void_v<std::decay_t<std::remove_pointer_t<T>>>)
-            return i32_const_t{ static_cast<uint32_t>(reinterpret_cast<uintptr_t>(res) -
-                                                      reinterpret_cast<uintptr_t>(alloc->template get_base_ptr<char>())) };
->>>>>>> c7391d3c
          else
             return std::move(args);
       }
@@ -469,21 +399,13 @@
 
    template <typename Cls, auto F, typename Preconditions, typename R, typename Args, typename Type_Converter, size_t... Is>
    auto create_function(std::index_sequence<Is...>) {
-<<<<<<< HEAD
       return std::function<void(Cls*, Type_Converter& )>{ [](Cls* self, Type_Converter& tc) {
             maybe_push_result(tc, (invoke_with_host<F, Preconditions, Args>(tc, self, std::index_sequence<Is...>{}), maybe_void), sizeof...(Is));
          }
       };
-=======
-      return std::function<void(Cls*, Walloc*, operand_stack&)>{ [](Cls* self, Walloc* walloc, operand_stack& os) {
-         maybe_push_result(
-            (invoke_with_cons<F, Cls2>(self, detail::pack_args<Args>::apply(walloc, os), std::index_sequence<Is...>{}), maybe_void),
-            os,
-            walloc,
-            sizeof...(Is));
-      } };
-   }
-
+   }
+
+#if 0
    template <typename T>
    constexpr auto to_wasm_type_v = to_wasm_type<T>();
 
@@ -536,8 +458,9 @@
    template <typename Ret, typename Cls, typename... Args>
    host_function function_types_provider(Ret (Cls::*func)(Args...) const) {
       return function_types_provider<Ret, Args...>();
->>>>>>> c7391d3c
-   }
+   }
+
+#endif
 
    using host_func_pair = std::pair<std::string, std::string>;
 
@@ -565,6 +488,7 @@
             functions.push_back(
                   create_function<Cls, F, Preconditions, R, Args, Type_Converter>(
                      std::make_index_sequence<std::tuple_size_v<Args>>()));
+            //host_functions.push_back(function_types_provider(AUTO_PARAM_WORKAROUND(F)));
          }
 
          static mappings& get() {
@@ -575,20 +499,10 @@
 
       template <auto Func, typename... Preconditions>
       static void add(const std::string& mod, const std::string& name) {
-<<<<<<< HEAD
          using args          = flatten_parameters_t<AUTO_PARAM_WORKAROUND(Func)>;
          using res           = return_type_t<AUTO_PARAM_WORKAROUND(Func)>;
          using preconditions = std::tuple<Preconditions...>;
          mappings::get().template add_mapping<Func, res, args, preconditions>(mod, name);
-=======
-         using deduced_full_ts                         = decltype(get_args_full(AUTO_PARAM_WORKAROUND(Func)));
-         using res_t                                   = decltype(get_return_t(AUTO_PARAM_WORKAROUND(Func)));
-         static constexpr auto is                      = std::make_index_sequence<std::tuple_size_v<deduced_full_ts>>();
-         auto&                 current_mappings        = get_mappings<WAlloc>();
-         current_mappings.named_mapping[{ mod, name }] = current_mappings.current_index++;
-         current_mappings.functions.push_back(create_function<WAlloc, Cls, Cls2, Func, res_t, deduced_full_ts>(is));
-         current_mappings.host_functions.push_back(function_types_provider(AUTO_PARAM_WORKAROUND(Func)));
->>>>>>> c7391d3c
       }
 
       template <typename Module>
@@ -604,7 +518,7 @@
             imports[i] = current_mappings.named_mapping[{ mod_name, fn_name }];
             const import_entry& entry = mod.imports[i];
             EOS_VM_ASSERT(entry.kind == Function, wasm_link_exception, "importing non-function");
-            EOS_VM_ASSERT(current_mappings.host_functions[imports[i]] == mod.types[entry.type.func_t], wasm_link_exception, "wrong type for imported function");
+            //EOS_VM_ASSERT(current_mappings.host_functions[imports[i]] == mod.types[entry.type.func_t], wasm_link_exception, "wrong type for imported function");
          }
       }
 
