#pragma once

#include <eosio/vm/allocator.hpp>
#include <eosio/vm/constants.hpp>
#include <eosio/vm/exceptions.hpp>
#include <eosio/vm/execution_interface.hpp>
#include <eosio/vm/host_function.hpp>
#include <eosio/vm/opcodes.hpp>
#include <eosio/vm/signals.hpp>
#include <eosio/vm/types.hpp>
#include <eosio/vm/utils.hpp>
#include <eosio/vm/wasm_stack.hpp>

#include <algorithm>
#include <cassert>
#include <signal.h>
#include <cstddef>
#include <cstdint>
#include <cstring>
#include <iostream>
#include <limits>
#include <optional>
#include <string_view>
#include <system_error>
#include <utility>

namespace eosio { namespace vm {

   template<typename Derived, typename Host>
   class execution_context_base {
    public:
      Derived& derived() { return static_cast<Derived&>(*this); }
      execution_context_base(module& m) : _mod(m) {}

      inline int32_t grow_linear_memory(int32_t pages) {
         const int32_t sz = _wasm_alloc->get_current_page();
         if (pages < 0) {
            if (sz + pages < 0)
               return -1;
            _wasm_alloc->free<char>(-pages);
         } else {
            if (!_mod.memories.size() || _max_pages - sz < pages ||
                (_mod.memories[0].limits.flags && (static_cast<int32_t>(_mod.memories[0].limits.maximum) - sz < pages)))
               return -1;
            _wasm_alloc->alloc<char>(pages);
         }
         return sz;
      }

      inline int32_t current_linear_memory() const { return _wasm_alloc->get_current_page(); }
      inline void    exit(std::error_code err = std::error_code()) {
         // FIXME: system_error?
         _error_code = err;
         throw wasm_exit_exception{"Exiting"};
      }

<<<<<<< HEAD
      inline module&     get_module() { return _mod; }
      inline void        set_wasm_allocator(wasm_allocator* alloc) { _wasm_alloc = alloc; }
      inline auto        get_wasm_allocator() { return _wasm_alloc; }
      inline char*       linear_memory() { return _linear_memory; }
      inline auto&       get_operand_stack() { return _os; }
      inline const auto& get_operand_stack() const { return _os; }
      inline auto        get_interface() { return execution_interface{ _linear_memory, &_os }; }
=======
      inline module&        get_module() { return _mod; }
      inline void           set_wasm_allocator(wasm_allocator* alloc) { _wasm_alloc = alloc; }
      inline auto           get_wasm_allocator() { return _wasm_alloc; }
      inline char*          linear_memory() { return _linear_memory; }
      void                  set_max_pages(std::uint32_t max_pages) { _max_pages = std::min(max_pages, static_cast<std::uint32_t>(vm::max_pages)); }
>>>>>>> c7391d3c

      inline std::error_code get_error_code() const { return _error_code; }

      inline void reset() {
         EOS_VM_ASSERT(_mod.error == nullptr, wasm_interpreter_exception, _mod.error);

         _linear_memory = _wasm_alloc->get_base_ptr<char>();
         if (_mod.memories.size()) {
            // We'd better have reset the allocator before we get here
            assert(_mod.memories[0].limits.initial >= _wasm_alloc->get_current_page());
            int err = grow_linear_memory(_mod.memories[0].limits.initial - _wasm_alloc->get_current_page());
            EOS_VM_ASSERT(err != -1, wasm_bad_alloc, "Cannot allocate initial linear memory.");
         }

         for (uint32_t i = 0; i < _mod.data.size(); i++) {
            const auto& data_seg = _mod.data[i];
            uint32_t offset = data_seg.offset.value.i32; // force to unsigned
            auto available_memory =  _mod.memories[0].limits.initial * static_cast<uint64_t>(page_size);
            auto required_memory = static_cast<uint64_t>(offset) + data_seg.data.size();
            EOS_VM_ASSERT(required_memory <= available_memory, wasm_memory_exception, "data out of range");
            auto addr = _linear_memory + offset;
            memcpy((char*)(addr), data_seg.data.raw(), data_seg.data.size());
         }

         // reset the mutable globals
         for (uint32_t i = 0; i < _mod.globals.size(); i++) {
            if (_mod.globals[i].type.mutability)
               _mod.globals[i].current = _mod.globals[i].init;
         }
      }

      template <typename Visitor, typename... Args>
      inline std::optional<operand_stack_elem> execute(Host* host, Visitor&& visitor, const std::string_view func,
                                               Args... args) {
         uint32_t func_index = _mod.get_exported_function(func);
         return derived().execute(host, std::forward<Visitor>(visitor), func_index, std::forward<Args>(args)...);
      }

      template <typename Visitor, typename... Args>
      inline void execute_start(Host* host, Visitor&& visitor) {
         if (_mod.start != std::numeric_limits<uint32_t>::max())
            derived().execute(host, std::forward<Visitor>(visitor), _mod.start);
      }

    protected:

      template<typename... Args>
      static void type_check_args(const func_type& ft, Args&&...) {
         EOS_VM_ASSERT(sizeof...(Args) == ft.param_types.size(), wasm_interpreter_exception, "wrong number of arguments");
         uint32_t i = 0;
         EOS_VM_ASSERT((... && (to_wasm_type<Args>() == ft.param_types.at(i++))), wasm_interpreter_exception, "unexpected argument type");
      }

      static void handle_signal(int sig) {
         switch(sig) {
          case SIGSEGV:
          case SIGBUS:
          case SIGFPE:
            break;
          default:
            /* TODO fix this */
            assert(!"??????");
         }
         throw wasm_memory_exception{ "wasm memory out-of-bounds" };
      }

      char*                           _linear_memory    = nullptr;
      module&                         _mod;
      wasm_allocator*                 _wasm_alloc;
      uint32_t                        _max_pages = max_pages;
      registered_host_functions<Host> _rhf;
      std::error_code                 _error_code;
      operand_stack                   _os;
   };

   struct jit_visitor { template<typename T> jit_visitor(T&&) {} };

   template<typename Host>
   class null_execution_context : public execution_context_base<null_execution_context<Host>, Host> {
      using base_type = execution_context_base<null_execution_context<Host>, Host>;
   public:
      null_execution_context(module& m, std::uint32_t max_call_depth) : base_type(m) {}
   };

   template<typename Host>
   class jit_execution_context : public execution_context_base<jit_execution_context<Host>, Host> {
      using base_type = execution_context_base<jit_execution_context<Host>, Host>;
   public:
      using base_type::execute;
      using base_type::base_type;
      using base_type::_mod;
      using base_type::_rhf;
      using base_type::_error_code;
      using base_type::handle_signal;
      using base_type::get_operand_stack;
      using base_type::linear_memory;
      using base_type::get_interface;

<<<<<<< HEAD
=======
      jit_execution_context(module& m, std::uint32_t max_call_depth) : base_type(m), _remaining_call_depth(max_call_depth) {}

      void set_max_call_depth(std::uint32_t max_call_depth) {
         _remaining_call_depth = max_call_depth;
      }

      inline operand_stack& get_operand_stack() { return _os; }
>>>>>>> c7391d3c

      inline native_value call_host_function(native_value* stack, uint32_t index) {
         const auto& ft = _mod.get_function_type(index);
         uint32_t num_params = ft.param_types.size();
#ifndef NDEBUG
         uint32_t original_operands = get_operand_stack().size();
#endif
         for(uint32_t i = 0; i < ft.param_types.size(); ++i) {
            switch(ft.param_types[i]) {
             case i32: get_operand_stack().push(i32_const_t{stack[num_params - i - 1].i32}); break;
             case i64: get_operand_stack().push(i64_const_t{stack[num_params - i - 1].i64}); break;
             case f32: get_operand_stack().push(f32_const_t{stack[num_params - i - 1].f32}); break;
             case f64: get_operand_stack().push(f64_const_t{stack[num_params - i - 1].f64}); break;
             default: assert(!"Unexpected type in param_types.");
            }
         }
         _rhf(_host, get_interface(), _mod.import_functions[index]);
         native_value result{uint32_t{0}};
         // guarantee that the junk bits are zero, to avoid problems.
         auto set_result = [&result](auto val) { std::memcpy(&result, &val, sizeof(val)); };
         if(ft.return_count) {
            operand_stack_elem el = get_operand_stack().pop();
            switch(ft.return_type) {
             case i32: set_result(el.to_ui32()); break;
             case i64: set_result(el.to_ui64()); break;
             case f32: set_result(el.to_f32()); break;
             case f64: set_result(el.to_f64()); break;
             default: assert(!"Unexpected function return type.");
            }
         }

         //assert(get_operand_stack().size() == original_operands);
         return result;
      }

      inline void reset() {
         base_type::reset();
         get_operand_stack().eat(0);
      }

      template <typename... Args>
      inline std::optional<operand_stack_elem> execute(Host* host, jit_visitor, uint32_t func_index, Args... args) {
         auto saved_host = _host;
         auto saved_os_size = get_operand_stack().size();
         auto g = scope_guard([&](){ _host = saved_host; get_operand_stack().eat(saved_os_size); });

         _host = host;

         const func_type& ft = _mod.get_function_type(func_index);
         this->type_check_args(ft, static_cast<Args&&>(args)...);
         native_value result;
         native_value args_raw[] = { transform_arg(static_cast<Args&&>(args))... };

         try {
            if (func_index < _mod.get_imported_functions_size()) {
               std::reverse(args_raw + 0, args_raw + sizeof...(Args));
               result = call_host_function(args_raw, func_index);
            } else {
               constexpr std::size_t stack_cutoff = std::max(252144, SIGSTKSZ);
               std::size_t maximum_stack_usage =
                  (_mod.maximum_stack + 2 /*frame ptr + return ptr*/) * (constants::max_call_depth + 1) +
                 sizeof...(Args) + 4 /* scratch space */;
               void* stack = nullptr;
               std::unique_ptr<native_value[]> alt_stack;
               if (maximum_stack_usage > stack_cutoff/sizeof(native_value)) {
                  maximum_stack_usage += SIGSTKSZ/sizeof(native_value);
                  alt_stack.reset(new native_value[maximum_stack_usage + 3]);
                  stack = alt_stack.get() + maximum_stack_usage;
               }
               auto fn = reinterpret_cast<native_value (*)(void*, void*)>(_mod.code[func_index - _mod.get_imported_functions_size()].jit_code_offset + _mod.allocator._code_base);

               vm::invoke_with_signal_handler([&]() {
                  result = execute<sizeof...(Args)>(args_raw, fn, this, base_type::linear_memory(), stack);
               }, &handle_signal);
            }
         } catch(wasm_exit_exception&) {
            return {};
         }

         if(!ft.return_count)
            return {};
         else switch (ft.return_type) {
            case i32: return {i32_const_t{result.i32}};
            case i64: return {i64_const_t{result.i64}};
            case f32: return {f32_const_t{result.f32}};
            case f64: return {f64_const_t{result.f64}};
            default: assert(!"Unexpected function return type");
         }
         __builtin_unreachable();
      }
   protected:

      template<typename T>
      native_value transform_arg(T&& value) {
         // make sure that the garbage bits are always zero.
         native_value result;
         std::memset(&result, 0, sizeof(result));
         auto tc = type_converter<Host, execution_interface>{_host, get_interface()};
         auto transformed_value = detail::resolve_result(tc, static_cast<T&&>(value)).data;
         std::memcpy(&result, &transformed_value, sizeof(transformed_value));
         return result;
      }

      /* TODO abstract this and clean this up a bit, this really doesn't belong here */
      template<int Count>
      static native_value execute(native_value* data, native_value (*fun)(void*, void*), jit_execution_context* context, void* linear_memory, void* stack) {
         static_assert(sizeof(native_value) == 8, "8-bytes expected for native_value");
         native_value result;
<<<<<<< HEAD
         unsigned stack_check = constants::max_call_depth + 1;
         // TODO refactor this whole thing to not need all of this, should be generated from the backend
         // currently ignoring register c++17 warning
=======
         unsigned stack_check = context->_remaining_call_depth;
>>>>>>> c7391d3c
         register void* stack_top asm ("r12") = stack;
         // 0x1f80 is the default MXCSR value
         asm volatile(
            "test %[stack_top], %[stack_top]; "
            "jnz 3f; "
            "mov %%rsp, %[stack_top]; "
            "sub $0x98, %%rsp; " // red-zone + 24 bytes
            "mov %[stack_top], (%%rsp); "
            "jmp 4f; "
            "3: "
            "mov %%rsp, (%[stack_top]); "
            "mov %[stack_top], %%rsp; "
            "4: "
            "stmxcsr 16(%%rsp); "
            "mov $0x1f80, %%rax; "
            "mov %%rax, 8(%%rsp); "
            "ldmxcsr 8(%%rsp); "
            "mov %[Count], %%rax; "
            "test %%rax, %%rax; "
            "jz 2f; "
            "1: "
            "movq (%[data]), %%r8; "
            "lea 8(%[data]), %[data]; "
            "pushq %%r8; "
            "dec %%rax; "
            "jnz 1b; "
            "2: "
            "callq *%[fun]; "
            "add %[StackOffset], %%rsp; "
            "ldmxcsr 16(%%rsp); "
            "mov (%%rsp), %%rsp; "
            // Force explicit register allocation, because otherwise it's too hard to get the clobbers right.
            : [result] "=&a" (result), // output, reused as a scratch register
              [data] "+d" (data), [fun] "+c" (fun), [stack_top] "+r" (stack_top) // input only, but may be clobbered
            : [context] "D" (context), [linear_memory] "S" (linear_memory),
              [StackOffset] "n" (Count*8), [Count] "n" (Count), "b" (stack_check) // input
            : "memory", "cc", // clobber
              // call clobbered registers, that are not otherwise used
              /*"rax", "rcx", "rdx", "rsi", "rdi",*/ "r8", "r9", "r10", "r11",
              "xmm0", "xmm1", "xmm2", "xmm3", "xmm4", "xmm5", "xmm6", "xmm7",
              "xmm8", "xmm9", "xmm10", "xmm11", "xmm12", "xmm13", "xmm14", "xmm15",
              "mm0","mm1", "mm2", "mm3", "mm4", "mm5", "mm6", "mm6",
              "st", "st(1)", "st(2)", "st(3)", "st(4)", "st(5)", "st(6)", "st(7)"
         );
         return result;
      }

      Host * _host = nullptr;
      uint32_t _remaining_call_depth;

      // This is only needed because the host function api uses operand stack
<<<<<<< HEAD
      bounded_allocator _base_allocator = {
         constants::max_stack_size * sizeof(operand_stack_elem)
      };
=======
      operand_stack _os;
>>>>>>> c7391d3c
   };

   template <typename Host>
   class execution_context : public execution_context_base<execution_context<Host>, Host> {
      using base_type = execution_context_base<execution_context<Host>, Host>;
    public:
      using base_type::_mod;
      using base_type::_rhf;
      using base_type::_error_code;
      using base_type::handle_signal;
<<<<<<< HEAD
      using base_type::get_operand_stack;
      using base_type::linear_memory;
      using base_type::get_interface;

      execution_context(module& m) : base_type(m), _halt(exit_t{}) {}

=======
      execution_context(module& m, uint32_t max_call_depth)
       : base_type(m), _base_allocator{max_call_depth*sizeof(activation_frame)},
         _as{max_call_depth, _base_allocator}, _halt(exit_t{}) {}

      void set_max_call_depth(uint32_t max_call_depth) {
         static_assert(std::is_trivially_move_assignable_v<call_stack>, "This is seriously broken if call_stack move assignment might use the existing memory");
         std::size_t mem_size = max_call_depth*sizeof(activation_frame);
         if(mem_size > _base_allocator.mem_size) {
            _base_allocator = bounded_allocator{mem_size};
            _as = call_stack{max_call_depth, _base_allocator};
         } else if (max_call_depth != _as.capacity()){
            _base_allocator.index = 0;
            _as = call_stack{max_call_depth, _base_allocator};
         }
      }
>>>>>>> c7391d3c

      inline void call(uint32_t index) {
         // TODO validate index is valid
         if (index < _mod.get_imported_functions_size()) {
            // TODO validate only importing functions
            const auto& ft = _mod.types[_mod.imports[index].type.func_t];
            type_check(ft);
            inc_pc();
            push_call( activation_frame{ nullptr, 0 } );
            _rhf(_state.host, get_interface(), _mod.import_functions[index]);
            pop_call();
         } else {
            // const auto& ft = _mod.types[_mod.functions[index - _mod.get_imported_functions_size()]];
            // type_check(ft);
            push_call(index);
            setup_locals(index);
            set_pc( _mod.get_function_pc(index) );
         }
      }

      void print_stack() {
         std::cout << "STACK { ";
         for (int i = 0; i < get_operand_stack().size(); i++) {
            std::cout << "(" << i << ")";
            visit(overloaded { [&](i32_const_t el) { std::cout << "i32:" << el.data.ui << ", "; },
                               [&](i64_const_t el) { std::cout << "i64:" << el.data.ui << ", "; },
                               [&](f32_const_t el) { std::cout << "f32:" << el.data.f << ", "; },
                               [&](f64_const_t el) { std::cout << "f64:" << el.data.f << ", "; },
                               [&](auto el) { std::cout << "(INDEX " << el.index() << "), "; } }, get_operand_stack().get(i));
         }
         std::cout << " }\n";
      }

      inline uint32_t       table_elem(uint32_t i) { return _mod.tables[0].table[i]; }
      inline void           push_operand(operand_stack_elem el) { get_operand_stack().push(std::move(el)); }
      inline operand_stack_elem get_operand(uint16_t index) const { return get_operand_stack().get(_last_op_index + index); }
      inline void           eat_operands(uint16_t index) { get_operand_stack().eat(index); }
      inline void           compact_operand(uint16_t index) { get_operand_stack().compact(index); }
      inline void           set_operand(uint16_t index, const operand_stack_elem& el) { get_operand_stack().set(_last_op_index + index, el); }
      inline uint16_t       current_operands_index() const { return get_operand_stack().current_index(); }
      inline void           push_call(activation_frame&& el) { _as.push(std::move(el)); }
      inline activation_frame pop_call() { return _as.pop(); }
      inline uint32_t       call_depth()const { return _as.size(); }
      template <bool Should_Exit=false>
      inline void           push_call(uint32_t index) {
         opcode* return_pc = static_cast<opcode*>(&_halt);
         if constexpr (!Should_Exit)
            return_pc = _state.pc + 1;

         _as.push( activation_frame{ return_pc, _last_op_index } );
         _last_op_index = get_operand_stack().size() - _mod.get_function_type(index).param_types.size();
      }

      inline void apply_pop_call(uint32_t num_locals, uint16_t return_count) {
         const auto& af = _as.pop();
         _state.pc = af.pc;
         _last_op_index = af.last_op_index;
         if (return_count)
            compact_operand(get_operand_stack().size() - num_locals - 1);
         else
            eat_operands(get_operand_stack().size() - num_locals);
      }
      inline operand_stack_elem  pop_operand() { return get_operand_stack().pop(); }
      inline operand_stack_elem& peek_operand(size_t i = 0) { return get_operand_stack().peek(i); }
      inline operand_stack_elem  get_global(uint32_t index) {
         EOS_VM_ASSERT(index < _mod.globals.size(), wasm_interpreter_exception, "global index out of range");
         const auto& gl = _mod.globals[index];
         switch (gl.type.content_type) {
            case types::i32: return i32_const_t{ *(uint32_t*)&gl.current.value.i32 };
            case types::i64: return i64_const_t{ *(uint64_t*)&gl.current.value.i64 };
            case types::f32: return f32_const_t{ gl.current.value.f32 };
            case types::f64: return f64_const_t{ gl.current.value.f64 };
            default: throw wasm_interpreter_exception{ "invalid global type" };
         }
      }

      inline void set_global(uint32_t index, const operand_stack_elem& el) {
         EOS_VM_ASSERT(index < _mod.globals.size(), wasm_interpreter_exception, "global index out of range");
         auto& gl = _mod.globals[index];
         EOS_VM_ASSERT(gl.type.mutability, wasm_interpreter_exception, "global is not mutable");
         visit(overloaded{ [&](const i32_const_t& i) {
                                  EOS_VM_ASSERT(gl.type.content_type == types::i32, wasm_interpreter_exception,
                                                "expected i32 global type");
                                  gl.current.value.i32 = i.data.ui;
                               },
                                [&](const i64_const_t& i) {
                                   EOS_VM_ASSERT(gl.type.content_type == types::i64, wasm_interpreter_exception,
                                                 "expected i64 global type");
                                   gl.current.value.i64 = i.data.ui;
                                },
                                [&](const f32_const_t& f) {
                                   EOS_VM_ASSERT(gl.type.content_type == types::f32, wasm_interpreter_exception,
                                                 "expected f32 global type");
                                   gl.current.value.f32 = f.data.ui;
                                },
                                [&](const f64_const_t& f) {
                                   EOS_VM_ASSERT(gl.type.content_type == types::f64, wasm_interpreter_exception,
                                                 "expected f64 global type");
                                   gl.current.value.f64 = f.data.ui;
                                },
                                [](auto) { throw wasm_interpreter_exception{ "invalid global type" }; } },
                    el);
      }

      inline bool is_true(const operand_stack_elem& el) {
         bool ret_val = false;
         visit(overloaded{ [&](const i32_const_t& i32) { ret_val = i32.data.ui; },
                           [&](auto) { throw wasm_invalid_element{ "should be an i32 type" }; } },
                    el);
         return ret_val;
      }

      inline void type_check(const func_type& ft) {
         for (uint32_t i = 0; i < ft.param_types.size(); i++) {
            const auto& op = peek_operand((ft.param_types.size() - 1) - i);
            visit(overloaded{ [&](const i32_const_t&) {
                                     EOS_VM_ASSERT(ft.param_types[i] == types::i32, wasm_interpreter_exception,
                                                   "function param type mismatch");
                                  },
                                   [&](const f32_const_t&) {
                                      EOS_VM_ASSERT(ft.param_types[i] == types::f32, wasm_interpreter_exception,
                                                    "function param type mismatch");
                                   },
                                   [&](const i64_const_t&) {
                                      EOS_VM_ASSERT(ft.param_types[i] == types::i64, wasm_interpreter_exception,
                                                    "function param type mismatch");
                                   },
                                   [&](const f64_const_t&) {
                                      EOS_VM_ASSERT(ft.param_types[i] == types::f64, wasm_interpreter_exception,
                                                    "function param type mismatch");
                                   },
                                   [&](auto) { throw wasm_interpreter_exception{ "function param invalid type" }; } },
                       op);
         }
      }

      inline opcode*  get_pc() const { return _state.pc; }
      inline void     set_relative_pc(uint32_t pc_offset) {
         _state.pc = _mod.code[0].code + pc_offset;
      }
      inline void     set_pc(opcode* pc) { _state.pc = pc; }
      inline void     inc_pc(uint32_t offset=1) { _state.pc += offset; }
      inline void     exit(std::error_code err = std::error_code()) {
         _error_code = err;
         _state.pc = &_halt;
         _state.exiting = true;
      }

      inline void reset() {
         base_type::reset();
         _state = execution_state{};
         get_operand_stack().eat(_state.os_index);
         _as.eat(_state.as_index);
      }

      template <typename Visitor, typename... Args>
      inline std::optional<operand_stack_elem> execute_func_table(Host* host, Visitor&& visitor, uint32_t table_index,
                                                          Args... args) {
         return execute(host, std::forward<Visitor>(visitor), table_elem(table_index), std::forward<Args>(args)...);
      }

      template <typename Visitor, typename... Args>
      inline std::optional<operand_stack_elem> execute(Host* host, Visitor&& visitor, const std::string_view func,
                                               Args... args) {
         uint32_t func_index = _mod.get_exported_function(func);
         return execute(host, std::forward<Visitor>(visitor), func_index, std::forward<Args>(args)...);
      }

      template <typename Visitor, typename... Args>
      inline void execute_start(Host* host, Visitor&& visitor) {
         if (_mod.start != std::numeric_limits<uint32_t>::max())
            execute(host, std::forward<Visitor>(visitor), _mod.start);
      }

      template <typename Visitor, typename... Args>
      inline std::optional<operand_stack_elem> execute(Host* host, Visitor&& visitor, uint32_t func_index, Args... args) {
         EOS_VM_ASSERT(func_index < std::numeric_limits<uint32_t>::max(), wasm_interpreter_exception,
                       "cannot execute function, function not found");

         auto last_last_op_index = _last_op_index;

         // save the state of the original calling context
         execution_state saved_state = _state;

         _state.host             = host;
         _state.as_index         = _as.size();
         _state.os_index         = get_operand_stack().size();

         auto cleanup = scope_guard([&]() {
            get_operand_stack().eat(_state.os_index);
            _as.eat(_state.as_index);
            _state = saved_state;

            _last_op_index = last_last_op_index;
         });

         this->type_check_args(_mod.get_function_type(func_index), static_cast<Args&&>(args)...);
         push_args(args...);
         push_call<true>(func_index);

         if (func_index < _mod.get_imported_functions_size()) {
            _rhf(_state.host, get_interface(), _mod.import_functions[func_index]);
         } else {
            _state.pc = _mod.get_function_pc(func_index);
            setup_locals(func_index);
            vm::invoke_with_signal_handler([&]() {
               execute(visitor);
            }, &handle_signal);
         }

         if (_mod.get_function_type(func_index).return_count && !_state.exiting) {
            return pop_operand();
         } else {
            return {};
         }
      }

      inline void jump(uint32_t pop_info, uint32_t new_pc) {
         set_relative_pc(new_pc);
         if ((pop_info & 0x80000000u)) {
            const auto& op = pop_operand();
            eat_operands(get_operand_stack().size() - ((pop_info & 0x7FFFFFFFu) - 1));
            push_operand(op);
         } else {
            eat_operands(get_operand_stack().size() - pop_info);
         }
      }

    private:

      template <typename... Args>
      void push_args(Args&&... args) {
         auto tc = type_converter<Host, execution_interface>{_host, get_interface()};
         (... , push_operand(detail::resolve_result(tc, std::move(args))));
      }

      inline void setup_locals(uint32_t index) {
         const auto& fn = _mod.code[index - _mod.get_imported_functions_size()];
         for (uint32_t i = 0; i < fn.locals.size(); i++) {
            for (uint32_t j = 0; j < fn.locals[i].count; j++)
               switch (fn.locals[i].type) {
                  case types::i32: push_operand(i32_const_t{ (uint32_t)0 }); break;
                  case types::i64: push_operand(i64_const_t{ (uint64_t)0 }); break;
                  case types::f32: push_operand(f32_const_t{ (uint32_t)0 }); break;
                  case types::f64: push_operand(f64_const_t{ (uint64_t)0 }); break;
                  default: throw wasm_interpreter_exception{ "invalid function param type" };
               }
         }
      }

#define CREATE_TABLE_ENTRY(NAME, CODE, FMT) &&ev_label_##NAME,
#define CREATE_LABEL(NAME, CODE, FMT)                                                                                  \
      ev_label_##NAME : visitor(ev_variant->template get<eosio::vm::EOS_VM_OPCODE_T(NAME)>());                    \
      ev_variant = _state.pc; \
      goto* dispatch_table[ev_variant->index()];
#define CREATE_EXIT_LABEL(NAME, CODE, FMT) ev_label_##NAME : \
      return;
#define CREATE_EMPTY_LABEL(NAME, CODE, FMT) ev_label_##NAME :  \
      throw wasm_interpreter_exception{"empty operand"};

      template <typename Visitor>
      void execute(Visitor&& visitor) {
         static void* dispatch_table[] = {
            EOS_VM_CONTROL_FLOW_OPS(CREATE_TABLE_ENTRY)
            EOS_VM_BR_TABLE_OP(CREATE_TABLE_ENTRY)
            EOS_VM_RETURN_OP(CREATE_TABLE_ENTRY)
            EOS_VM_CALL_OPS(CREATE_TABLE_ENTRY)
            EOS_VM_CALL_IMM_OPS(CREATE_TABLE_ENTRY)
            EOS_VM_PARAMETRIC_OPS(CREATE_TABLE_ENTRY)
            EOS_VM_VARIABLE_ACCESS_OPS(CREATE_TABLE_ENTRY)
            EOS_VM_MEMORY_OPS(CREATE_TABLE_ENTRY)
            EOS_VM_I32_CONSTANT_OPS(CREATE_TABLE_ENTRY)
            EOS_VM_I64_CONSTANT_OPS(CREATE_TABLE_ENTRY)
            EOS_VM_F32_CONSTANT_OPS(CREATE_TABLE_ENTRY)
            EOS_VM_F64_CONSTANT_OPS(CREATE_TABLE_ENTRY)
            EOS_VM_COMPARISON_OPS(CREATE_TABLE_ENTRY)
            EOS_VM_NUMERIC_OPS(CREATE_TABLE_ENTRY)
            EOS_VM_CONVERSION_OPS(CREATE_TABLE_ENTRY)
            EOS_VM_EXIT_OP(CREATE_TABLE_ENTRY)
            EOS_VM_EMPTY_OPS(CREATE_TABLE_ENTRY)
            EOS_VM_ERROR_OPS(CREATE_TABLE_ENTRY)
            &&__ev_last
         };
         auto* ev_variant = _state.pc;
         goto *dispatch_table[ev_variant->index()];
         while (1) {
             EOS_VM_CONTROL_FLOW_OPS(CREATE_LABEL);
             EOS_VM_BR_TABLE_OP(CREATE_LABEL);
             EOS_VM_RETURN_OP(CREATE_LABEL);
             EOS_VM_CALL_OPS(CREATE_LABEL);
             EOS_VM_CALL_IMM_OPS(CREATE_LABEL);
             EOS_VM_PARAMETRIC_OPS(CREATE_LABEL);
             EOS_VM_VARIABLE_ACCESS_OPS(CREATE_LABEL);
             EOS_VM_MEMORY_OPS(CREATE_LABEL);
             EOS_VM_I32_CONSTANT_OPS(CREATE_LABEL);
             EOS_VM_I64_CONSTANT_OPS(CREATE_LABEL);
             EOS_VM_F32_CONSTANT_OPS(CREATE_LABEL);
             EOS_VM_F64_CONSTANT_OPS(CREATE_LABEL);
             EOS_VM_COMPARISON_OPS(CREATE_LABEL);
             EOS_VM_NUMERIC_OPS(CREATE_LABEL);
             EOS_VM_CONVERSION_OPS(CREATE_LABEL);
             EOS_VM_EXIT_OP(CREATE_EXIT_LABEL);
             EOS_VM_EMPTY_OPS(CREATE_EMPTY_LABEL);
             EOS_VM_ERROR_OPS(CREATE_LABEL);
             __ev_last:
                throw wasm_interpreter_exception{"should never reach here"};
         }
      }

#undef CREATE_EMPTY_LABEL
#undef CREATE_LABEL
#undef CREATE_TABLE_ENTRY

      struct execution_state {
         Host* host                = nullptr;
         uint32_t as_index         = 0;
         uint32_t os_index         = 0;
         opcode*  pc               = nullptr;
         bool     exiting          = false;
      };

      bounded_allocator _base_allocator = {
         (constants::max_call_depth + 1) * sizeof(activation_frame)
      };
      execution_state _state;
      uint16_t                        _last_op_index    = 0;
      call_stack                      _as = { _base_allocator };
      opcode                          _halt;
      Host*                           _host = nullptr;
   };
}} // namespace eosio::vm<|MERGE_RESOLUTION|>--- conflicted
+++ resolved
@@ -54,7 +54,6 @@
          throw wasm_exit_exception{"Exiting"};
       }
 
-<<<<<<< HEAD
       inline module&     get_module() { return _mod; }
       inline void        set_wasm_allocator(wasm_allocator* alloc) { _wasm_alloc = alloc; }
       inline auto        get_wasm_allocator() { return _wasm_alloc; }
@@ -62,13 +61,7 @@
       inline auto&       get_operand_stack() { return _os; }
       inline const auto& get_operand_stack() const { return _os; }
       inline auto        get_interface() { return execution_interface{ _linear_memory, &_os }; }
-=======
-      inline module&        get_module() { return _mod; }
-      inline void           set_wasm_allocator(wasm_allocator* alloc) { _wasm_alloc = alloc; }
-      inline auto           get_wasm_allocator() { return _wasm_alloc; }
-      inline char*          linear_memory() { return _linear_memory; }
-      void                  set_max_pages(std::uint32_t max_pages) { _max_pages = std::min(max_pages, static_cast<std::uint32_t>(vm::max_pages)); }
->>>>>>> c7391d3c
+      void               set_max_pages(std::uint32_t max_pages) { _max_pages = std::min(max_pages, static_cast<std::uint32_t>(vm::max_pages)); }
 
       inline std::error_code get_error_code() const { return _error_code; }
 
@@ -119,7 +112,7 @@
       static void type_check_args(const func_type& ft, Args&&...) {
          EOS_VM_ASSERT(sizeof...(Args) == ft.param_types.size(), wasm_interpreter_exception, "wrong number of arguments");
          uint32_t i = 0;
-         EOS_VM_ASSERT((... && (to_wasm_type<Args>() == ft.param_types.at(i++))), wasm_interpreter_exception, "unexpected argument type");
+         // EOS_VM_ASSERT((... && (to_wasm_type<Args>() == ft.param_types.at(i++))), wasm_interpreter_exception, "unexpected argument type");
       }
 
       static void handle_signal(int sig) {
@@ -167,16 +160,11 @@
       using base_type::linear_memory;
       using base_type::get_interface;
 
-<<<<<<< HEAD
-=======
       jit_execution_context(module& m, std::uint32_t max_call_depth) : base_type(m), _remaining_call_depth(max_call_depth) {}
 
       void set_max_call_depth(std::uint32_t max_call_depth) {
          _remaining_call_depth = max_call_depth;
       }
-
-      inline operand_stack& get_operand_stack() { return _os; }
->>>>>>> c7391d3c
 
       inline native_value call_host_function(native_value* stack, uint32_t index) {
          const auto& ft = _mod.get_function_type(index);
@@ -285,13 +273,9 @@
       static native_value execute(native_value* data, native_value (*fun)(void*, void*), jit_execution_context* context, void* linear_memory, void* stack) {
          static_assert(sizeof(native_value) == 8, "8-bytes expected for native_value");
          native_value result;
-<<<<<<< HEAD
-         unsigned stack_check = constants::max_call_depth + 1;
+         unsigned stack_check = context->_remaining_call_depth;
          // TODO refactor this whole thing to not need all of this, should be generated from the backend
          // currently ignoring register c++17 warning
-=======
-         unsigned stack_check = context->_remaining_call_depth;
->>>>>>> c7391d3c
          register void* stack_top asm ("r12") = stack;
          // 0x1f80 is the default MXCSR value
          asm volatile(
@@ -341,15 +325,6 @@
 
       Host * _host = nullptr;
       uint32_t _remaining_call_depth;
-
-      // This is only needed because the host function api uses operand stack
-<<<<<<< HEAD
-      bounded_allocator _base_allocator = {
-         constants::max_stack_size * sizeof(operand_stack_elem)
-      };
-=======
-      operand_stack _os;
->>>>>>> c7391d3c
    };
 
    template <typename Host>
@@ -360,14 +335,10 @@
       using base_type::_rhf;
       using base_type::_error_code;
       using base_type::handle_signal;
-<<<<<<< HEAD
       using base_type::get_operand_stack;
       using base_type::linear_memory;
       using base_type::get_interface;
 
-      execution_context(module& m) : base_type(m), _halt(exit_t{}) {}
-
-=======
       execution_context(module& m, uint32_t max_call_depth)
        : base_type(m), _base_allocator{max_call_depth*sizeof(activation_frame)},
          _as{max_call_depth, _base_allocator}, _halt(exit_t{}) {}
@@ -383,7 +354,6 @@
             _as = call_stack{max_call_depth, _base_allocator};
          }
       }
->>>>>>> c7391d3c
 
       inline void call(uint32_t index) {
          // TODO validate index is valid
