--- conflicted
+++ resolved
@@ -76,7 +76,6 @@
          }
       }
 
-<<<<<<< HEAD
       void print_result(const std::optional<operand_stack_elem>& result) {
          if(result) {
             std::cout << "result: ";
@@ -92,17 +91,11 @@
         }
       }
 
-      template <typename Watchdog = nullptr_t>
-      inline void execute_all(Watchdog* wd = nullptr, Host* host = nullptr) {
-         if constexpr (!std::is_same_v<Watchdog, nullptr_t>)
-            wd->run();
-=======
       template <typename Watchdog>
       inline void execute_all(Watchdog&& wd, Host* host = nullptr) {
          block_sigalrm sig_guard;
          pthread_t self = pthread_self();
          auto wd_guard = wd.scoped_run([this, self]() { pthread_kill(self, SIGALRM); });
->>>>>>> ae658a8d
          for (int i = 0; i < _mod.exports.size(); i++) {
             if (_mod.exports[i].kind == external_kind::Function) {
                std::string s{ (const char*)_mod.exports[i].field_str.raw(), _mod.exports[i].field_str.size() };
