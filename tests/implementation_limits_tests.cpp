--- conflicted
+++ resolved
@@ -46,23 +46,17 @@
    CHECK(!bkend.call_with_return("env", "call.indirect", (uint32_t)250));
    CHECK_THROWS_AS(bkend.call("env", "call.indirect", (uint32_t)251), std::exception);
    // The host call is added to the recursive function, so we have one fewer frames
-<<<<<<< HEAD
    CHECK(!bkend.call_with_return("env", "call.host", (uint32_t)249));
    CHECK_THROWS_AS(bkend.call("env", "call.host", (uint32_t)250), std::exception);
    CHECK(!bkend.call_with_return("env", "call.indirect.host", (uint32_t)249));
    CHECK_THROWS_AS(bkend.call("env", "call.indirect.host", (uint32_t)250), std::exception);
-=======
-   CHECK(!bkend.call_with_return(nullptr, "env", "call.host", (uint32_t)249));
-   CHECK_THROWS_AS(bkend.call(nullptr, "env", "call.host", (uint32_t)250), std::exception);
-   CHECK(!bkend.call_with_return(nullptr, "env", "call.indirect.host", (uint32_t)249));
-   CHECK_THROWS_AS(bkend.call(nullptr, "env", "call.indirect.host", (uint32_t)250), std::exception);
 }
 
 BACKEND_TEST_CASE( "Test call depth dynamic", "[call_depth]") {
    wasm_allocator wa;
-   using backend_t = eosio::vm::backend<nullptr_t, TestType, dynamic_options>;
-   using rhf_t     = eosio::vm::registered_host_functions<nullptr_t>;
-   rhf_t::add<nullptr_t, &host_call, wasm_allocator>("env", "host.call");
+   using backend_t = eosio::vm::backend<standalone_function_t, TestType, dynamic_options>;
+   using rhf_t     = eosio::vm::registered_host_functions<standalone_function_t>;
+   rhf_t::add<&host_call>("env", "host.call");
 
    backend_t bkend(implementation_limits_wasm_code, nullptr, dynamic_options{151});
    bkend.set_wasm_allocator(&wa);
@@ -91,5 +85,4 @@
    CHECK_THROWS_AS(bkend.call(nullptr, "env", "call.host", (uint32_t)50), std::exception);
    CHECK(!bkend.call_with_return(nullptr, "env", "call.indirect.host", (uint32_t)49));
    CHECK_THROWS_AS(bkend.call(nullptr, "env", "call.indirect.host", (uint32_t)50), std::exception);
->>>>>>> c7391d3c
 }