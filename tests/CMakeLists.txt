--- conflicted
+++ resolved
@@ -17,8 +17,6 @@
 # ##############
 # define spec tests
 # ##############
-<<<<<<< HEAD
-
 set( WASM_SPEC_TESTS_LOCATION "" CACHE STRING "The location of the webassembly spec tests." )
 find_program(WAST2JSON wast2json)
 
@@ -53,10 +51,6 @@
    add_spec_test(${testcase})
 endforeach()
 
-#file(GLOB SPEC_TESTS "spec/*.cpp")
-=======
-file(GLOB SPEC_TESTS "spec/*.cpp" )
->>>>>>> 6f1e7028
 add_executable( eos_vm_spec_tests main.cpp ${SPEC_TESTS} )
 target_link_libraries( eos_vm_spec_tests eos-vm Catch2::Catch2 )
 
