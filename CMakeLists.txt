# ##################################################################################################
# Defines the eos-vm library and associated tooling. See docs/cmake.md for instructions on how to
# build eos-vm or integrate with another system with CMake.
# ##################################################################################################
cmake_minimum_required(VERSION 3.8)
set(VERSION_MAJOR 1)
set(VERSION_MINOR 0)
set(VERSION_PATCH 0)
set(VERSION_SUFFIX rc1)
project(eos-vm VERSION ${VERSION_MAJOR}.${VERSION_MINOR}.${VERSION_PATCH})

if (VERSION_SUFFIX)
   set(VERSION_FULL "${VERSION_MAJOR}.${VERSION_MINOR}.${VERSION_PATCH}-${VERSION_SUFFIX}")
else()
   set(VERSION_FULL "${VERSION_MAJOR}.${VERSION_MINOR}.${VERSION_PATCH}")
endif()

message(STATUS "Building eos-vm v${VERSION_FULL}...")

set(CMAKE_CXX_STANDARD 17)
set(CMAKE_CXX_EXTENSIONS ON)
set(CMAKE_EXPORT_COMPILE_COMMANDS ON)

set(CMAKE_CXX_FLAGS "-fdiagnostics-color=always")
set(CMAKE_THREAD_PREFER_PTHREAD TRUE)
find_package(Threads)
link_libraries(Threads::Threads)

# ##################################################################################################
# Gate against Windows builds.
# ##################################################################################################
if (WIN32)
   message(FATAL_ERROR "EOS-VM currently only builds on Unix like OSes (Linux, Mac OSX)")
endif()

# ##################################################################################################
# Defined options for building or integrating eos-vm.
# ##################################################################################################
include(CMakeDependentOption)
option(ENABLE_SOFTFLOAT "enable the backend to use deterministic software floating point operations"
	ON)
option(FULL_DEBUG_BUILD "enables stack dumping and instruction tracing" OFF)
option(ENABLE_INSTALL "enable this library to be installed" ON)
option(ENABLE_MEMORY_OPS_ALIGNMENT "enable the backend to obey alignment hints" OFF)
option(ENABLE_TOOLS "enable building of tools" ON)
option(ENABLE_TESTS "enable building of unit tests, spec tests" OFF)
cmake_dependent_option(ENABLE_SPEC_TESTS "enable wasm spec tests" ON "ENABLE_TESTS" ON)
cmake_dependent_option(ENABLE_FUZZ_TESTS "enable fuzz testing" OFF "ENABLE_TESTS" ON)

list(APPEND CMAKE_MODULE_PATH "${CMAKE_CURRENT_SOURCE_DIR}/modules")
include(EosVMBuildUtils)

# ##################################################################################################
# Create the eos-vm library.
# ##################################################################################################
add_library(eos-vm INTERFACE)
target_include_directories(eos-vm
                           INTERFACE ${CMAKE_CURRENT_SOURCE_DIR}/include
<<<<<<< HEAD
                                     ${CMAKE_CURRENT_SOURCE_DIR}/external/softfloat/source/include
                                     ${CMAKE_CURRENT_SOURCE_DIR}/external/outcome/single-header)
# ignore the C++17 register warning until clean up
target_compile_options( eos-vm INTERFACE "-Wno-register" )
=======
                                     ${CMAKE_CURRENT_SOURCE_DIR}/external/softfloat/source/include)
>>>>>>> c7391d3c

# ##################################################################################################
# Enable debugging stats for eos-vm.
# ##################################################################################################
if(FULL_DEBUG_BUILD)
   target_compile_definitions(eos-vm INTERFACE -DEOS_VM_FULL_DEBUG)
endif()

# ##################################################################################################
# Option specific build configurations.
# ##################################################################################################
if(ENABLE_SOFTFLOAT)
   if(NOT TARGET softfloat)
      add_subdirectory(external)
   endif()
   target_compile_definitions(eos-vm INTERFACE -DEOS_VM_SOFTFLOAT)
   target_link_libraries(eos-vm INTERFACE softfloat)
endif()

if(ENABLE_MEMORY_OPS_ALIGNMENT)
   target_compile_definitions(eos-vm INTERFACE -DEOS_VM_ALIGN_MEMORY_OPS)
endif()

# ##################################################################################################
# Build eos-vm tools.
# ##################################################################################################
if(ENABLE_TOOLS)
add_subdirectory(tools)
endif()

# ##################################################################################################
# Build eos-vm tests.
# ##################################################################################################
if(ENABLE_TESTS)
   include(CTest)
   set(CATCH_BUILD_TESTING OFF CACHE BOOL "disable building tests")
   set(CATCH_INSTALL_DOCS OFF CACHE BOOL "disable installing docs")
   set(CATCH_INSTALL_HELPERS OFF CACHE BOOL "disable installing helpers")
   add_subdirectory(${CMAKE_CURRENT_SOURCE_DIR}/external/Catch2)
   include(external/Catch2/contrib/Catch.cmake)
   add_subdirectory(tests)
   if (NOT EXISTS ${CMAKE_BINARY_DIR}/wasms AND ENABLE_SPEC_TESTS)
      include(ExternalProject)
      ExternalProject_Add(
         eos_vm_test_wasms
         GIT_REPOSITORY "https://github.com/EOSIO/eos-vm-test-wasms.git"
         SOURCE_DIR ${CMAKE_BINARY_DIR}/wasms
         BINARY_DIR ${CMAKE_BINARY_DIR}/wasms
         BUILD_ALWAYS 0
         BUILD_COMMAND ""
         TEST_COMMAND ""
         INSTALL_COMMAND ""
         UPDATE_COMMAND ""
         PATCH_COMMAND ""
         CONFIGURE_COMMAND ""
      )
   endif()
endif()

# ##################################################################################################
# Installation.
# ##################################################################################################
if(ENABLE_INSTALL)
   include(GNUInstallDirs)
   message(STATUS "Installing...")
   install(TARGETS eos-vm
            LIBRARY
               DESTINATION ${CMAKE_INSTALL_LIBDIR}
               COMPONENT Libraries
            PUBLIC_HEADER
               DESTINATION ${CMAKE_INSTALL_INCLUDEDIR}
               COMPONENT Headers)

   install(DIRECTORY ${CMAKE_CURRENT_SOURCE_DIR}/include/eosio
      DESTINATION ${CMAKE_INSTALL_INCLUDEDIR})
endif()
<|MERGE_RESOLUTION|>--- conflicted
+++ resolved
@@ -56,14 +56,9 @@
 add_library(eos-vm INTERFACE)
 target_include_directories(eos-vm
                            INTERFACE ${CMAKE_CURRENT_SOURCE_DIR}/include
-<<<<<<< HEAD
-                                     ${CMAKE_CURRENT_SOURCE_DIR}/external/softfloat/source/include
-                                     ${CMAKE_CURRENT_SOURCE_DIR}/external/outcome/single-header)
+                                     ${CMAKE_CURRENT_SOURCE_DIR}/external/softfloat/source/include)
 # ignore the C++17 register warning until clean up
 target_compile_options( eos-vm INTERFACE "-Wno-register" )
-=======
-                                     ${CMAKE_CURRENT_SOURCE_DIR}/external/softfloat/source/include)
->>>>>>> c7391d3c
 
 # ##################################################################################################
 # Enable debugging stats for eos-vm.
