steps:
  - wait

  - label: ":webhook: Trigger Travis CI Build"
    command: |
      . ./.cicd/trigger-travis.sh
    agents:
      queue: "automation-basic-builder-fleet"
    timeout: ${TIMEOUT:-2}

  - trigger: "eos-vm-base-images-beta"
    label: ":docker: Docker - Ensure Base Images Exist"
    build:
      commit: "${BUILDKITE_COMMIT}"
      branch: "${BUILDKITE_BRANCH}"

  - wait

<<<<<<< HEAD
  - label: ":aws: Amazon_Linux 2 - Build"
    agents:
      queue: "automation-eos-builder-fleet"
    plugins:
      - docker#v3.3.0:
          debug: $DEBUG
          image: "eosio/producer:eos-vm-amazonlinux-2-aa01fa0c01d137352a24ede1bf4e5650ea511ffa"
    timeout: ${TIMEOUT:-10}
    skip: $SKIP_UBUNTU_18
=======
  - label: ":ubuntu: Ubuntu 16.04 - Build"
    agents:
      queue: "automation-eos-builder-fleet"
    plugins:
      - docker#v3.2.0:
          debug: $DEBUG
          image: "eosio/producer:eos-vm-ubuntu-16.04-652bfca060ffe0f01701dcadc4a92f2d1ff1651c"
    timeout: ${TIMEOUT:-10}
    skip: $SKIP_UBUNTU_16
>>>>>>> 8fc48410

  - label: ":ubuntu: Ubuntu 18.04 - Build"
    agents:
      queue: "automation-eos-builder-fleet"
    plugins:
      - docker#v3.3.0:
          debug: $DEBUG
          image: "eosio/producer:eos-vm-ubuntu-18.04-910b4e4a97a4ee8d45f304528d536d9c4425238a"
    timeout: ${TIMEOUT:-10}
    skip: $SKIP_UBUNTU_18<|MERGE_RESOLUTION|>--- conflicted
+++ resolved
@@ -16,7 +16,6 @@
 
   - wait
 
-<<<<<<< HEAD
   - label: ":aws: Amazon_Linux 2 - Build"
     agents:
       queue: "automation-eos-builder-fleet"
@@ -26,7 +25,7 @@
           image: "eosio/producer:eos-vm-amazonlinux-2-aa01fa0c01d137352a24ede1bf4e5650ea511ffa"
     timeout: ${TIMEOUT:-10}
     skip: $SKIP_UBUNTU_18
-=======
+
   - label: ":ubuntu: Ubuntu 16.04 - Build"
     agents:
       queue: "automation-eos-builder-fleet"
@@ -36,7 +35,6 @@
           image: "eosio/producer:eos-vm-ubuntu-16.04-652bfca060ffe0f01701dcadc4a92f2d1ff1651c"
     timeout: ${TIMEOUT:-10}
     skip: $SKIP_UBUNTU_16
->>>>>>> 8fc48410
 
   - label: ":ubuntu: Ubuntu 18.04 - Build"
     agents:
